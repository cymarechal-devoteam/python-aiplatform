# -*- coding: utf-8 -*-
# Copyright 2022 Google LLC
#
# Licensed under the Apache License, Version 2.0 (the "License");
# you may not use this file except in compliance with the License.
# You may obtain a copy of the License at
#
#     http://www.apache.org/licenses/LICENSE-2.0
#
# Unless required by applicable law or agreed to in writing, software
# distributed under the License is distributed on an "AS IS" BASIS,
# WITHOUT WARRANTIES OR CONDITIONS OF ANY KIND, either express or implied.
# See the License for the specific language governing permissions and
# limitations under the License.
#
import proto  # type: ignore

from google.cloud.aiplatform_v1beta1.types import entity_type as gca_entity_type
from google.cloud.aiplatform_v1beta1.types import feature as gca_feature
from google.cloud.aiplatform_v1beta1.types import (
    feature_selector as gca_feature_selector,
)
from google.cloud.aiplatform_v1beta1.types import featurestore as gca_featurestore
from google.cloud.aiplatform_v1beta1.types import io
from google.cloud.aiplatform_v1beta1.types import operation
from google.protobuf import field_mask_pb2  # type: ignore
from google.protobuf import timestamp_pb2  # type: ignore


__protobuf__ = proto.module(
    package="google.cloud.aiplatform.v1beta1",
    manifest={
        "CreateFeaturestoreRequest",
        "GetFeaturestoreRequest",
        "ListFeaturestoresRequest",
        "ListFeaturestoresResponse",
        "UpdateFeaturestoreRequest",
        "DeleteFeaturestoreRequest",
        "ImportFeatureValuesRequest",
        "ImportFeatureValuesResponse",
        "BatchReadFeatureValuesRequest",
        "ExportFeatureValuesRequest",
        "DestinationFeatureSetting",
        "FeatureValueDestination",
        "ExportFeatureValuesResponse",
        "BatchReadFeatureValuesResponse",
        "CreateEntityTypeRequest",
        "GetEntityTypeRequest",
        "ListEntityTypesRequest",
        "ListEntityTypesResponse",
        "UpdateEntityTypeRequest",
        "DeleteEntityTypeRequest",
        "CreateFeatureRequest",
        "BatchCreateFeaturesRequest",
        "BatchCreateFeaturesResponse",
        "GetFeatureRequest",
        "ListFeaturesRequest",
        "ListFeaturesResponse",
        "SearchFeaturesRequest",
        "SearchFeaturesResponse",
        "UpdateFeatureRequest",
        "DeleteFeatureRequest",
        "CreateFeaturestoreOperationMetadata",
        "UpdateFeaturestoreOperationMetadata",
        "ImportFeatureValuesOperationMetadata",
        "ExportFeatureValuesOperationMetadata",
        "BatchReadFeatureValuesOperationMetadata",
        "CreateEntityTypeOperationMetadata",
        "CreateFeatureOperationMetadata",
        "BatchCreateFeaturesOperationMetadata",
    },
)


class CreateFeaturestoreRequest(proto.Message):
    r"""Request message for
    [FeaturestoreService.CreateFeaturestore][google.cloud.aiplatform.v1beta1.FeaturestoreService.CreateFeaturestore].

    Attributes:
        parent (str):
            Required. The resource name of the Location to create
            Featurestores. Format:
            ``projects/{project}/locations/{location}'``
        featurestore (google.cloud.aiplatform_v1beta1.types.Featurestore):
            Required. The Featurestore to create.
        featurestore_id (str):
            Required. The ID to use for this Featurestore, which will
            become the final component of the Featurestore's resource
            name.

            This value may be up to 60 characters, and valid characters
            are ``[a-z0-9_]``. The first character cannot be a number.

            The value must be unique within the project and location.
    """

    parent = proto.Field(
        proto.STRING,
        number=1,
    )
    featurestore = proto.Field(
        proto.MESSAGE,
        number=2,
        message=gca_featurestore.Featurestore,
    )
    featurestore_id = proto.Field(
        proto.STRING,
        number=3,
    )


class GetFeaturestoreRequest(proto.Message):
    r"""Request message for
    [FeaturestoreService.GetFeaturestore][google.cloud.aiplatform.v1beta1.FeaturestoreService.GetFeaturestore].

    Attributes:
        name (str):
            Required. The name of the Featurestore
            resource.
    """

    name = proto.Field(
        proto.STRING,
        number=1,
    )


class ListFeaturestoresRequest(proto.Message):
    r"""Request message for
    [FeaturestoreService.ListFeaturestores][google.cloud.aiplatform.v1beta1.FeaturestoreService.ListFeaturestores].

    Attributes:
        parent (str):
            Required. The resource name of the Location to list
            Featurestores. Format:
            ``projects/{project}/locations/{location}``
        filter (str):
            Lists the featurestores that match the filter expression.
            The following fields are supported:

            -  ``create_time``: Supports ``=``, ``!=``, ``<``, ``>``,
               ``<=``, and ``>=`` comparisons. Values must be in RFC
               3339 format.
            -  ``update_time``: Supports ``=``, ``!=``, ``<``, ``>``,
               ``<=``, and ``>=`` comparisons. Values must be in RFC
               3339 format.
            -  ``online_serving_config.fixed_node_count``: Supports
               ``=``, ``!=``, ``<``, ``>``, ``<=``, and ``>=``
               comparisons.
            -  ``labels``: Supports key-value equality and key presence.

            Examples:

            -  ``create_time > "2020-01-01" OR update_time > "2020-01-01"``
               Featurestores created or updated after 2020-01-01.
            -  ``labels.env = "prod"`` Featurestores with label "env"
               set to "prod".
        page_size (int):
            The maximum number of Featurestores to
            return. The service may return fewer than this
            value. If unspecified, at most 100 Featurestores
            will be returned. The maximum value is 100; any
            value greater than 100 will be coerced to 100.
        page_token (str):
            A page token, received from a previous
            [FeaturestoreService.ListFeaturestores][google.cloud.aiplatform.v1beta1.FeaturestoreService.ListFeaturestores]
            call. Provide this to retrieve the subsequent page.

            When paginating, all other parameters provided to
            [FeaturestoreService.ListFeaturestores][google.cloud.aiplatform.v1beta1.FeaturestoreService.ListFeaturestores]
            must match the call that provided the page token.
        order_by (str):
            A comma-separated list of fields to order by, sorted in
            ascending order. Use "desc" after a field name for
            descending. Supported Fields:

            -  ``create_time``
            -  ``update_time``
            -  ``online_serving_config.fixed_node_count``
        read_mask (google.protobuf.field_mask_pb2.FieldMask):
            Mask specifying which fields to read.
    """

    parent = proto.Field(
        proto.STRING,
        number=1,
    )
    filter = proto.Field(
        proto.STRING,
        number=2,
    )
    page_size = proto.Field(
        proto.INT32,
        number=3,
    )
    page_token = proto.Field(
        proto.STRING,
        number=4,
    )
    order_by = proto.Field(
        proto.STRING,
        number=5,
    )
    read_mask = proto.Field(
        proto.MESSAGE,
        number=6,
        message=field_mask_pb2.FieldMask,
    )


class ListFeaturestoresResponse(proto.Message):
    r"""Response message for
    [FeaturestoreService.ListFeaturestores][google.cloud.aiplatform.v1beta1.FeaturestoreService.ListFeaturestores].

    Attributes:
        featurestores (Sequence[google.cloud.aiplatform_v1beta1.types.Featurestore]):
            The Featurestores matching the request.
        next_page_token (str):
            A token, which can be sent as
            [ListFeaturestoresRequest.page_token][google.cloud.aiplatform.v1beta1.ListFeaturestoresRequest.page_token]
            to retrieve the next page. If this field is omitted, there
            are no subsequent pages.
    """

    @property
    def raw_page(self):
        return self

    featurestores = proto.RepeatedField(
        proto.MESSAGE,
        number=1,
        message=gca_featurestore.Featurestore,
    )
    next_page_token = proto.Field(
        proto.STRING,
        number=2,
    )


class UpdateFeaturestoreRequest(proto.Message):
    r"""Request message for
    [FeaturestoreService.UpdateFeaturestore][google.cloud.aiplatform.v1beta1.FeaturestoreService.UpdateFeaturestore].

    Attributes:
        featurestore (google.cloud.aiplatform_v1beta1.types.Featurestore):
            Required. The Featurestore's ``name`` field is used to
            identify the Featurestore to be updated. Format:
            ``projects/{project}/locations/{location}/featurestores/{featurestore}``
        update_mask (google.protobuf.field_mask_pb2.FieldMask):
            Field mask is used to specify the fields to be overwritten
            in the Featurestore resource by the update. The fields
            specified in the update_mask are relative to the resource,
            not the full request. A field will be overwritten if it is
            in the mask. If the user does not provide a mask then only
            the non-empty fields present in the request will be
            overwritten. Set the update_mask to ``*`` to override all
            fields.

            Updatable fields:

            -  ``labels``
            -  ``online_serving_config.fixed_node_count``
    """

    featurestore = proto.Field(
        proto.MESSAGE,
        number=1,
        message=gca_featurestore.Featurestore,
    )
    update_mask = proto.Field(
        proto.MESSAGE,
        number=2,
        message=field_mask_pb2.FieldMask,
    )


class DeleteFeaturestoreRequest(proto.Message):
    r"""Request message for
    [FeaturestoreService.DeleteFeaturestore][google.cloud.aiplatform.v1beta1.FeaturestoreService.DeleteFeaturestore].

    Attributes:
        name (str):
            Required. The name of the Featurestore to be deleted.
            Format:
            ``projects/{project}/locations/{location}/featurestores/{featurestore}``
        force (bool):
            If set to true, any EntityTypes and Features
            for this Featurestore will also be deleted.
            (Otherwise, the request will only work if the
            Featurestore has no EntityTypes.)
    """

    name = proto.Field(
        proto.STRING,
        number=1,
    )
    force = proto.Field(
        proto.BOOL,
        number=2,
    )


class ImportFeatureValuesRequest(proto.Message):
    r"""Request message for
    [FeaturestoreService.ImportFeatureValues][google.cloud.aiplatform.v1beta1.FeaturestoreService.ImportFeatureValues].

    This message has `oneof`_ fields (mutually exclusive fields).
    For each oneof, at most one member field can be set at the same time.
    Setting any member of the oneof automatically clears all other
    members.

    .. _oneof: https://proto-plus-python.readthedocs.io/en/stable/fields.html#oneofs-mutually-exclusive-fields

    Attributes:
        avro_source (google.cloud.aiplatform_v1beta1.types.AvroSource):

            This field is a member of `oneof`_ ``source``.
        bigquery_source (google.cloud.aiplatform_v1beta1.types.BigQuerySource):

            This field is a member of `oneof`_ ``source``.
        csv_source (google.cloud.aiplatform_v1beta1.types.CsvSource):

            This field is a member of `oneof`_ ``source``.
        feature_time_field (str):
            Source column that holds the Feature
            timestamp for all Feature values in each entity.

            This field is a member of `oneof`_ ``feature_time_source``.
        feature_time (google.protobuf.timestamp_pb2.Timestamp):
            Single Feature timestamp for all entities
            being imported. The timestamp must not have
            higher than millisecond precision.

            This field is a member of `oneof`_ ``feature_time_source``.
        entity_type (str):
            Required. The resource name of the EntityType grouping the
            Features for which values are being imported. Format:
            ``projects/{project}/locations/{location}/featurestores/{featurestore}/entityTypes/{entityType}``
        entity_id_field (str):
            Source column that holds entity IDs. If not provided, entity
            IDs are extracted from the column named ``entity_id``.
        feature_specs (Sequence[google.cloud.aiplatform_v1beta1.types.ImportFeatureValuesRequest.FeatureSpec]):
            Required. Specifications defining which Feature values to
            import from the entity. The request fails if no
            feature_specs are provided, and having multiple
            feature_specs for one Feature is not allowed.
        disable_online_serving (bool):
            If set, data will not be imported for online
            serving. This is typically used for backfilling,
            where Feature generation timestamps are not in
            the timestamp range needed for online serving.
        worker_count (int):
            Specifies the number of workers that are used
            to write data to the Featurestore. Consider the
            online serving capacity that you require to
            achieve the desired import throughput without
            interfering with online serving. The value must
            be positive, and less than or equal to 100. If
            not set, defaults to using 1 worker. The low
            count ensures minimal impact on online serving
            performance.
        disable_ingestion_analysis (bool):
            If true, API doesn't start ingestion analysis
            pipeline.
    """

    class FeatureSpec(proto.Message):
        r"""Defines the Feature value(s) to import.

        Attributes:
            id (str):
                Required. ID of the Feature to import values
                of. This Feature must exist in the target
                EntityType, or the request will fail.
            source_field (str):
                Source column to get the Feature values from.
                If not set, uses the column with the same name
                as the Feature ID.
        """

        id = proto.Field(
            proto.STRING,
            number=1,
        )
        source_field = proto.Field(
            proto.STRING,
            number=2,
        )

    avro_source = proto.Field(
        proto.MESSAGE,
        number=2,
        oneof="source",
        message=io.AvroSource,
    )
    bigquery_source = proto.Field(
        proto.MESSAGE,
        number=3,
        oneof="source",
        message=io.BigQuerySource,
    )
    csv_source = proto.Field(
        proto.MESSAGE,
        number=4,
        oneof="source",
        message=io.CsvSource,
    )
    feature_time_field = proto.Field(
        proto.STRING,
        number=6,
        oneof="feature_time_source",
    )
    feature_time = proto.Field(
        proto.MESSAGE,
        number=7,
        oneof="feature_time_source",
        message=timestamp_pb2.Timestamp,
    )
    entity_type = proto.Field(
        proto.STRING,
        number=1,
    )
    entity_id_field = proto.Field(
        proto.STRING,
        number=5,
    )
    feature_specs = proto.RepeatedField(
        proto.MESSAGE,
        number=8,
        message=FeatureSpec,
    )
    disable_online_serving = proto.Field(
        proto.BOOL,
        number=9,
    )
    worker_count = proto.Field(
        proto.INT32,
        number=11,
    )
<<<<<<< HEAD
=======
    disable_ingestion_analysis = proto.Field(
        proto.BOOL,
        number=12,
    )
>>>>>>> dc3be45c


class ImportFeatureValuesResponse(proto.Message):
    r"""Response message for
    [FeaturestoreService.ImportFeatureValues][google.cloud.aiplatform.v1beta1.FeaturestoreService.ImportFeatureValues].

    Attributes:
        imported_entity_count (int):
            Number of entities that have been imported by
            the operation.
        imported_feature_value_count (int):
            Number of Feature values that have been
            imported by the operation.
        invalid_row_count (int):
            The number of rows in input source that weren't imported due
            to either

            -  Not having any featureValues.
            -  Having a null entityId.
            -  Having a null timestamp.
            -  Not being parsable (applicable for CSV sources).
    """

    imported_entity_count = proto.Field(
        proto.INT64,
        number=1,
    )
    imported_feature_value_count = proto.Field(
        proto.INT64,
        number=2,
    )
    invalid_row_count = proto.Field(
        proto.INT64,
        number=6,
    )


class BatchReadFeatureValuesRequest(proto.Message):
    r"""Request message for
    [FeaturestoreService.BatchReadFeatureValues][google.cloud.aiplatform.v1beta1.FeaturestoreService.BatchReadFeatureValues].

    This message has `oneof`_ fields (mutually exclusive fields).
    For each oneof, at most one member field can be set at the same time.
    Setting any member of the oneof automatically clears all other
    members.

    .. _oneof: https://proto-plus-python.readthedocs.io/en/stable/fields.html#oneofs-mutually-exclusive-fields

    Attributes:
        csv_read_instances (google.cloud.aiplatform_v1beta1.types.CsvSource):
            Each read instance consists of exactly one read timestamp
            and one or more entity IDs identifying entities of the
            corresponding EntityTypes whose Features are requested.

            Each output instance contains Feature values of requested
            entities concatenated together as of the read time.

            An example read instance may be
            ``foo_entity_id, bar_entity_id, 2020-01-01T10:00:00.123Z``.

            An example output instance may be
            ``foo_entity_id, bar_entity_id, 2020-01-01T10:00:00.123Z, foo_entity_feature1_value, bar_entity_feature2_value``.

            Timestamp in each read instance must be millisecond-aligned.

            ``csv_read_instances`` are read instances stored in a
            plain-text CSV file. The header should be:
            [ENTITY_TYPE_ID1], [ENTITY_TYPE_ID2], ..., timestamp

            The columns can be in any order.

            Values in the timestamp column must use the RFC 3339 format,
            e.g. ``2012-07-30T10:43:17.123Z``.

            This field is a member of `oneof`_ ``read_option``.
        bigquery_read_instances (google.cloud.aiplatform_v1beta1.types.BigQuerySource):
            Similar to csv_read_instances, but from BigQuery source.

            This field is a member of `oneof`_ ``read_option``.
        featurestore (str):
            Required. The resource name of the Featurestore from which
            to query Feature values. Format:
            ``projects/{project}/locations/{location}/featurestores/{featurestore}``
        destination (google.cloud.aiplatform_v1beta1.types.FeatureValueDestination):
            Required. Specifies output location and
            format.
        pass_through_fields (Sequence[google.cloud.aiplatform_v1beta1.types.BatchReadFeatureValuesRequest.PassThroughField]):
            When not empty, the specified fields in the
            \*_read_instances source will be joined as-is in the output,
            in addition to those fields from the Featurestore Entity.

            For BigQuery source, the type of the pass-through values
            will be automatically inferred. For CSV source, the
            pass-through values will be passed as opaque bytes.
        entity_type_specs (Sequence[google.cloud.aiplatform_v1beta1.types.BatchReadFeatureValuesRequest.EntityTypeSpec]):
            Required. Specifies EntityType grouping Features to read
            values of and settings. Each EntityType referenced in
            [BatchReadFeatureValuesRequest.entity_type_specs] must have
            a column specifying entity IDs in the EntityType in
            [BatchReadFeatureValuesRequest.request][] .
    """

    class PassThroughField(proto.Message):
        r"""Describe pass-through fields in read_instance source.

        Attributes:
            field_name (str):
                Required. The name of the field in the CSV header or the
                name of the column in BigQuery table. The naming restriction
                is the same as
                [Feature.name][google.cloud.aiplatform.v1beta1.Feature.name].
        """

        field_name = proto.Field(
            proto.STRING,
            number=1,
        )

    class EntityTypeSpec(proto.Message):
        r"""Selects Features of an EntityType to read values of and
        specifies read settings.

        Attributes:
            entity_type_id (str):
                Required. ID of the EntityType to select Features. The
                EntityType id is the
                [entity_type_id][google.cloud.aiplatform.v1beta1.CreateEntityTypeRequest.entity_type_id]
                specified during EntityType creation.
            feature_selector (google.cloud.aiplatform_v1beta1.types.FeatureSelector):
                Required. Selectors choosing which Feature
                values to read from the EntityType.
            settings (Sequence[google.cloud.aiplatform_v1beta1.types.DestinationFeatureSetting]):
                Per-Feature settings for the batch read.
        """

        entity_type_id = proto.Field(
            proto.STRING,
            number=1,
        )
        feature_selector = proto.Field(
            proto.MESSAGE,
            number=2,
            message=gca_feature_selector.FeatureSelector,
        )
        settings = proto.RepeatedField(
            proto.MESSAGE,
            number=3,
            message="DestinationFeatureSetting",
        )

    csv_read_instances = proto.Field(
        proto.MESSAGE,
        number=3,
        oneof="read_option",
        message=io.CsvSource,
    )
    bigquery_read_instances = proto.Field(
        proto.MESSAGE,
        number=5,
        oneof="read_option",
        message=io.BigQuerySource,
    )
    featurestore = proto.Field(
        proto.STRING,
        number=1,
    )
    destination = proto.Field(
        proto.MESSAGE,
        number=4,
        message="FeatureValueDestination",
    )
    pass_through_fields = proto.RepeatedField(
        proto.MESSAGE,
        number=8,
        message=PassThroughField,
    )
    entity_type_specs = proto.RepeatedField(
        proto.MESSAGE,
        number=7,
        message=EntityTypeSpec,
    )


class ExportFeatureValuesRequest(proto.Message):
    r"""Request message for
    [FeaturestoreService.ExportFeatureValues][google.cloud.aiplatform.v1beta1.FeaturestoreService.ExportFeatureValues].

    This message has `oneof`_ fields (mutually exclusive fields).
    For each oneof, at most one member field can be set at the same time.
    Setting any member of the oneof automatically clears all other
    members.

    .. _oneof: https://proto-plus-python.readthedocs.io/en/stable/fields.html#oneofs-mutually-exclusive-fields

    Attributes:
        snapshot_export (google.cloud.aiplatform_v1beta1.types.ExportFeatureValuesRequest.SnapshotExport):
            Exports the latest Feature values of all
            entities of the EntityType within a time range.

            This field is a member of `oneof`_ ``mode``.
        full_export (google.cloud.aiplatform_v1beta1.types.ExportFeatureValuesRequest.FullExport):
            Exports all historical values of all entities
            of the EntityType within a time range

            This field is a member of `oneof`_ ``mode``.
        entity_type (str):
            Required. The resource name of the EntityType from which to
            export Feature values. Format:
            ``projects/{project}/locations/{location}/featurestores/{featurestore}/entityTypes/{entity_type}``
        destination (google.cloud.aiplatform_v1beta1.types.FeatureValueDestination):
            Required. Specifies destination location and
            format.
        feature_selector (google.cloud.aiplatform_v1beta1.types.FeatureSelector):
            Required. Selects Features to export values
            of.
        settings (Sequence[google.cloud.aiplatform_v1beta1.types.DestinationFeatureSetting]):
            Per-Feature export settings.
    """

    class SnapshotExport(proto.Message):
        r"""Describes exporting the latest Feature values of all entities of the
        EntityType between [start_time, snapshot_time].

        Attributes:
            snapshot_time (google.protobuf.timestamp_pb2.Timestamp):
                Exports Feature values as of this timestamp.
                If not set, retrieve values as of now.
                Timestamp, if present, must not have higher than
                millisecond precision.
            start_time (google.protobuf.timestamp_pb2.Timestamp):
                Excludes Feature values with feature
                generation timestamp before this timestamp. If
                not set, retrieve oldest values kept in Feature
                Store. Timestamp, if present, must not have
                higher than millisecond precision.
        """

        snapshot_time = proto.Field(
            proto.MESSAGE,
            number=1,
            message=timestamp_pb2.Timestamp,
        )
        start_time = proto.Field(
            proto.MESSAGE,
            number=2,
            message=timestamp_pb2.Timestamp,
        )

    class FullExport(proto.Message):
        r"""Describes exporting all historical Feature values of all entities of
        the EntityType between [start_time, end_time].

        Attributes:
            start_time (google.protobuf.timestamp_pb2.Timestamp):
                Excludes Feature values with feature
                generation timestamp before this timestamp. If
                not set, retrieve oldest values kept in Feature
                Store. Timestamp, if present, must not have
                higher than millisecond precision.
            end_time (google.protobuf.timestamp_pb2.Timestamp):
                Exports Feature values as of this timestamp.
                If not set, retrieve values as of now.
                Timestamp, if present, must not have higher than
                millisecond precision.
        """

        start_time = proto.Field(
            proto.MESSAGE,
            number=2,
            message=timestamp_pb2.Timestamp,
        )
        end_time = proto.Field(
            proto.MESSAGE,
            number=1,
            message=timestamp_pb2.Timestamp,
        )

    snapshot_export = proto.Field(
        proto.MESSAGE,
        number=3,
        oneof="mode",
        message=SnapshotExport,
    )
    full_export = proto.Field(
        proto.MESSAGE,
        number=7,
        oneof="mode",
        message=FullExport,
    )
    entity_type = proto.Field(
        proto.STRING,
        number=1,
    )
    destination = proto.Field(
        proto.MESSAGE,
        number=4,
        message="FeatureValueDestination",
    )
    feature_selector = proto.Field(
        proto.MESSAGE,
        number=5,
        message=gca_feature_selector.FeatureSelector,
    )
    settings = proto.RepeatedField(
        proto.MESSAGE,
        number=6,
        message="DestinationFeatureSetting",
    )


class DestinationFeatureSetting(proto.Message):
    r"""

    Attributes:
        feature_id (str):
            Required. The ID of the Feature to apply the
            setting to.
        destination_field (str):
            Specify the field name in the export
            destination. If not specified, Feature ID is
            used.
    """

    feature_id = proto.Field(
        proto.STRING,
        number=1,
    )
    destination_field = proto.Field(
        proto.STRING,
        number=2,
    )


class FeatureValueDestination(proto.Message):
    r"""A destination location for Feature values and format.

    This message has `oneof`_ fields (mutually exclusive fields).
    For each oneof, at most one member field can be set at the same time.
    Setting any member of the oneof automatically clears all other
    members.

    .. _oneof: https://proto-plus-python.readthedocs.io/en/stable/fields.html#oneofs-mutually-exclusive-fields

    Attributes:
        bigquery_destination (google.cloud.aiplatform_v1beta1.types.BigQueryDestination):
            Output in BigQuery format.
            [BigQueryDestination.output_uri][google.cloud.aiplatform.v1beta1.BigQueryDestination.output_uri]
            in
            [FeatureValueDestination.bigquery_destination][google.cloud.aiplatform.v1beta1.FeatureValueDestination.bigquery_destination]
            must refer to a table.

            This field is a member of `oneof`_ ``destination``.
        tfrecord_destination (google.cloud.aiplatform_v1beta1.types.TFRecordDestination):
            Output in TFRecord format.

            Below are the mapping from Feature value type in
            Featurestore to Feature value type in TFRecord:

            ::

                Value type in Featurestore                 | Value type in TFRecord
                DOUBLE, DOUBLE_ARRAY                       | FLOAT_LIST
                INT64, INT64_ARRAY                         | INT64_LIST
                STRING, STRING_ARRAY, BYTES                | BYTES_LIST
                true -> byte_string("true"), false -> byte_string("false")
                BOOL, BOOL_ARRAY (true, false)             | BYTES_LIST

            This field is a member of `oneof`_ ``destination``.
        csv_destination (google.cloud.aiplatform_v1beta1.types.CsvDestination):
            Output in CSV format. Array Feature value
            types are not allowed in CSV format.

            This field is a member of `oneof`_ ``destination``.
    """

    bigquery_destination = proto.Field(
        proto.MESSAGE,
        number=1,
        oneof="destination",
        message=io.BigQueryDestination,
    )
    tfrecord_destination = proto.Field(
        proto.MESSAGE,
        number=2,
        oneof="destination",
        message=io.TFRecordDestination,
    )
    csv_destination = proto.Field(
        proto.MESSAGE,
        number=3,
        oneof="destination",
        message=io.CsvDestination,
    )


class ExportFeatureValuesResponse(proto.Message):
    r"""Response message for
    [FeaturestoreService.ExportFeatureValues][google.cloud.aiplatform.v1beta1.FeaturestoreService.ExportFeatureValues].

    """


class BatchReadFeatureValuesResponse(proto.Message):
    r"""Response message for
    [FeaturestoreService.BatchReadFeatureValues][google.cloud.aiplatform.v1beta1.FeaturestoreService.BatchReadFeatureValues].

    """


class CreateEntityTypeRequest(proto.Message):
    r"""Request message for
    [FeaturestoreService.CreateEntityType][google.cloud.aiplatform.v1beta1.FeaturestoreService.CreateEntityType].

    Attributes:
        parent (str):
            Required. The resource name of the Featurestore to create
            EntityTypes. Format:
            ``projects/{project}/locations/{location}/featurestores/{featurestore}``
        entity_type (google.cloud.aiplatform_v1beta1.types.EntityType):
            The EntityType to create.
        entity_type_id (str):
            Required. The ID to use for the EntityType, which will
            become the final component of the EntityType's resource
            name.

            This value may be up to 60 characters, and valid characters
            are ``[a-z0-9_]``. The first character cannot be a number.

            The value must be unique within a featurestore.
    """

    parent = proto.Field(
        proto.STRING,
        number=1,
    )
    entity_type = proto.Field(
        proto.MESSAGE,
        number=2,
        message=gca_entity_type.EntityType,
    )
    entity_type_id = proto.Field(
        proto.STRING,
        number=3,
    )


class GetEntityTypeRequest(proto.Message):
    r"""Request message for
    [FeaturestoreService.GetEntityType][google.cloud.aiplatform.v1beta1.FeaturestoreService.GetEntityType].

    Attributes:
        name (str):
            Required. The name of the EntityType resource. Format:
            ``projects/{project}/locations/{location}/featurestores/{featurestore}/entityTypes/{entity_type}``
    """

    name = proto.Field(
        proto.STRING,
        number=1,
    )


class ListEntityTypesRequest(proto.Message):
    r"""Request message for
    [FeaturestoreService.ListEntityTypes][google.cloud.aiplatform.v1beta1.FeaturestoreService.ListEntityTypes].

    Attributes:
        parent (str):
            Required. The resource name of the Featurestore to list
            EntityTypes. Format:
            ``projects/{project}/locations/{location}/featurestores/{featurestore}``
        filter (str):
            Lists the EntityTypes that match the filter expression. The
            following filters are supported:

            -  ``create_time``: Supports ``=``, ``!=``, ``<``, ``>``,
               ``>=``, and ``<=`` comparisons. Values must be in RFC
               3339 format.
            -  ``update_time``: Supports ``=``, ``!=``, ``<``, ``>``,
               ``>=``, and ``<=`` comparisons. Values must be in RFC
               3339 format.
            -  ``labels``: Supports key-value equality as well as key
               presence.

            Examples:

            -  ``create_time > \"2020-01-31T15:30:00.000000Z\" OR update_time > \"2020-01-31T15:30:00.000000Z\"``
               --> EntityTypes created or updated after
               2020-01-31T15:30:00.000000Z.
            -  ``labels.active = yes AND labels.env = prod`` -->
               EntityTypes having both (active: yes) and (env: prod)
               labels.
            -  ``labels.env: *`` --> Any EntityType which has a label
               with 'env' as the key.
        page_size (int):
            The maximum number of EntityTypes to return.
            The service may return fewer than this value. If
            unspecified, at most 1000 EntityTypes will be
            returned. The maximum value is 1000; any value
            greater than 1000 will be coerced to 1000.
        page_token (str):
            A page token, received from a previous
            [FeaturestoreService.ListEntityTypes][google.cloud.aiplatform.v1beta1.FeaturestoreService.ListEntityTypes]
            call. Provide this to retrieve the subsequent page.

            When paginating, all other parameters provided to
            [FeaturestoreService.ListEntityTypes][google.cloud.aiplatform.v1beta1.FeaturestoreService.ListEntityTypes]
            must match the call that provided the page token.
        order_by (str):
            A comma-separated list of fields to order by, sorted in
            ascending order. Use "desc" after a field name for
            descending.

            Supported fields:

            -  ``entity_type_id``
            -  ``create_time``
            -  ``update_time``
        read_mask (google.protobuf.field_mask_pb2.FieldMask):
            Mask specifying which fields to read.
    """

    parent = proto.Field(
        proto.STRING,
        number=1,
    )
    filter = proto.Field(
        proto.STRING,
        number=2,
    )
    page_size = proto.Field(
        proto.INT32,
        number=3,
    )
    page_token = proto.Field(
        proto.STRING,
        number=4,
    )
    order_by = proto.Field(
        proto.STRING,
        number=5,
    )
    read_mask = proto.Field(
        proto.MESSAGE,
        number=6,
        message=field_mask_pb2.FieldMask,
    )


class ListEntityTypesResponse(proto.Message):
    r"""Response message for
    [FeaturestoreService.ListEntityTypes][google.cloud.aiplatform.v1beta1.FeaturestoreService.ListEntityTypes].

    Attributes:
        entity_types (Sequence[google.cloud.aiplatform_v1beta1.types.EntityType]):
            The EntityTypes matching the request.
        next_page_token (str):
            A token, which can be sent as
            [ListEntityTypesRequest.page_token][google.cloud.aiplatform.v1beta1.ListEntityTypesRequest.page_token]
            to retrieve the next page. If this field is omitted, there
            are no subsequent pages.
    """

    @property
    def raw_page(self):
        return self

    entity_types = proto.RepeatedField(
        proto.MESSAGE,
        number=1,
        message=gca_entity_type.EntityType,
    )
    next_page_token = proto.Field(
        proto.STRING,
        number=2,
    )


class UpdateEntityTypeRequest(proto.Message):
    r"""Request message for
    [FeaturestoreService.UpdateEntityType][google.cloud.aiplatform.v1beta1.FeaturestoreService.UpdateEntityType].

    Attributes:
        entity_type (google.cloud.aiplatform_v1beta1.types.EntityType):
            Required. The EntityType's ``name`` field is used to
            identify the EntityType to be updated. Format:
            ``projects/{project}/locations/{location}/featurestores/{featurestore}/entityTypes/{entity_type}``
        update_mask (google.protobuf.field_mask_pb2.FieldMask):
            Field mask is used to specify the fields to be overwritten
            in the EntityType resource by the update. The fields
            specified in the update_mask are relative to the resource,
            not the full request. A field will be overwritten if it is
            in the mask. If the user does not provide a mask then only
            the non-empty fields present in the request will be
            overwritten. Set the update_mask to ``*`` to override all
            fields.

            Updatable fields:

            -  ``description``
            -  ``labels``
            -  ``monitoring_config.snapshot_analysis.disabled``
            -  ``monitoring_config.snapshot_analysis.monitoring_interval_days``
            -  ``monitoring_config.snapshot_analysis.staleness_days``
            -  ``monitoring_config.import_features_analysis.state``
            -  ``monitoring_config.import_features_analysis.anomaly_detection_baseline``
            -  ``monitoring_config.numerical_threshold_config.value``
            -  ``monitoring_config.categorical_threshold_config.value``
    """

    entity_type = proto.Field(
        proto.MESSAGE,
        number=1,
        message=gca_entity_type.EntityType,
    )
    update_mask = proto.Field(
        proto.MESSAGE,
        number=2,
        message=field_mask_pb2.FieldMask,
    )


class DeleteEntityTypeRequest(proto.Message):
    r"""Request message for [FeaturestoreService.DeleteEntityTypes][].

    Attributes:
        name (str):
            Required. The name of the EntityType to be deleted. Format:
            ``projects/{project}/locations/{location}/featurestores/{featurestore}/entityTypes/{entity_type}``
        force (bool):
            If set to true, any Features for this
            EntityType will also be deleted. (Otherwise, the
            request will only work if the EntityType has no
            Features.)
    """

    name = proto.Field(
        proto.STRING,
        number=1,
    )
    force = proto.Field(
        proto.BOOL,
        number=2,
    )


class CreateFeatureRequest(proto.Message):
    r"""Request message for
    [FeaturestoreService.CreateFeature][google.cloud.aiplatform.v1beta1.FeaturestoreService.CreateFeature].

    Attributes:
        parent (str):
            Required. The resource name of the EntityType to create a
            Feature. Format:
            ``projects/{project}/locations/{location}/featurestores/{featurestore}/entityTypes/{entity_type}``
        feature (google.cloud.aiplatform_v1beta1.types.Feature):
            Required. The Feature to create.
        feature_id (str):
            Required. The ID to use for the Feature, which will become
            the final component of the Feature's resource name.

            This value may be up to 60 characters, and valid characters
            are ``[a-z0-9_]``. The first character cannot be a number.

            The value must be unique within an EntityType.
    """

    parent = proto.Field(
        proto.STRING,
        number=1,
    )
    feature = proto.Field(
        proto.MESSAGE,
        number=2,
        message=gca_feature.Feature,
    )
    feature_id = proto.Field(
        proto.STRING,
        number=3,
    )


class BatchCreateFeaturesRequest(proto.Message):
    r"""Request message for
    [FeaturestoreService.BatchCreateFeatures][google.cloud.aiplatform.v1beta1.FeaturestoreService.BatchCreateFeatures].

    Attributes:
        parent (str):
            Required. The resource name of the EntityType to create the
            batch of Features under. Format:
            ``projects/{project}/locations/{location}/featurestores/{featurestore}/entityTypes/{entity_type}``
        requests (Sequence[google.cloud.aiplatform_v1beta1.types.CreateFeatureRequest]):
            Required. The request message specifying the Features to
            create. All Features must be created under the same parent
            EntityType. The ``parent`` field in each child request
            message can be omitted. If ``parent`` is set in a child
            request, then the value must match the ``parent`` value in
            this request message.
    """

    parent = proto.Field(
        proto.STRING,
        number=1,
    )
    requests = proto.RepeatedField(
        proto.MESSAGE,
        number=2,
        message="CreateFeatureRequest",
    )


class BatchCreateFeaturesResponse(proto.Message):
    r"""Response message for
    [FeaturestoreService.BatchCreateFeatures][google.cloud.aiplatform.v1beta1.FeaturestoreService.BatchCreateFeatures].

    Attributes:
        features (Sequence[google.cloud.aiplatform_v1beta1.types.Feature]):
            The Features created.
    """

    features = proto.RepeatedField(
        proto.MESSAGE,
        number=1,
        message=gca_feature.Feature,
    )


class GetFeatureRequest(proto.Message):
    r"""Request message for
    [FeaturestoreService.GetFeature][google.cloud.aiplatform.v1beta1.FeaturestoreService.GetFeature].

    Attributes:
        name (str):
            Required. The name of the Feature resource. Format:
            ``projects/{project}/locations/{location}/featurestores/{featurestore}/entityTypes/{entity_type}``
    """

    name = proto.Field(
        proto.STRING,
        number=1,
    )


class ListFeaturesRequest(proto.Message):
    r"""Request message for
    [FeaturestoreService.ListFeatures][google.cloud.aiplatform.v1beta1.FeaturestoreService.ListFeatures].

    Attributes:
        parent (str):
            Required. The resource name of the Location to list
            Features. Format:
            ``projects/{project}/locations/{location}/featurestores/{featurestore}/entityTypes/{entity_type}``
        filter (str):
            Lists the Features that match the filter expression. The
            following filters are supported:

            -  ``value_type``: Supports = and != comparisons.
            -  ``create_time``: Supports =, !=, <, >, >=, and <=
               comparisons. Values must be in RFC 3339 format.
            -  ``update_time``: Supports =, !=, <, >, >=, and <=
               comparisons. Values must be in RFC 3339 format.
            -  ``labels``: Supports key-value equality as well as key
               presence.

            Examples:

            -  ``value_type = DOUBLE`` --> Features whose type is
               DOUBLE.
            -  ``create_time > \"2020-01-31T15:30:00.000000Z\" OR update_time > \"2020-01-31T15:30:00.000000Z\"``
               --> EntityTypes created or updated after
               2020-01-31T15:30:00.000000Z.
            -  ``labels.active = yes AND labels.env = prod`` -->
               Features having both (active: yes) and (env: prod)
               labels.
            -  ``labels.env: *`` --> Any Feature which has a label with
               'env' as the key.
        page_size (int):
            The maximum number of Features to return. The
            service may return fewer than this value. If
            unspecified, at most 1000 Features will be
            returned. The maximum value is 1000; any value
            greater than 1000 will be coerced to 1000.
        page_token (str):
            A page token, received from a previous
            [FeaturestoreService.ListFeatures][google.cloud.aiplatform.v1beta1.FeaturestoreService.ListFeatures]
            call. Provide this to retrieve the subsequent page.

            When paginating, all other parameters provided to
            [FeaturestoreService.ListFeatures][google.cloud.aiplatform.v1beta1.FeaturestoreService.ListFeatures]
            must match the call that provided the page token.
        order_by (str):
            A comma-separated list of fields to order by, sorted in
            ascending order. Use "desc" after a field name for
            descending. Supported fields:

            -  ``feature_id``
            -  ``value_type``
            -  ``create_time``
            -  ``update_time``
        read_mask (google.protobuf.field_mask_pb2.FieldMask):
            Mask specifying which fields to read.
        latest_stats_count (int):
            If set, return the most recent
            [ListFeaturesRequest.latest_stats_count][google.cloud.aiplatform.v1beta1.ListFeaturesRequest.latest_stats_count]
            of stats for each Feature in response. Valid value is [0,
            10]. If number of stats exists <
            [ListFeaturesRequest.latest_stats_count][google.cloud.aiplatform.v1beta1.ListFeaturesRequest.latest_stats_count],
            return all existing stats.
    """

    parent = proto.Field(
        proto.STRING,
        number=1,
    )
    filter = proto.Field(
        proto.STRING,
        number=2,
    )
    page_size = proto.Field(
        proto.INT32,
        number=3,
    )
    page_token = proto.Field(
        proto.STRING,
        number=4,
    )
    order_by = proto.Field(
        proto.STRING,
        number=5,
    )
    read_mask = proto.Field(
        proto.MESSAGE,
        number=6,
        message=field_mask_pb2.FieldMask,
    )
    latest_stats_count = proto.Field(
        proto.INT32,
        number=7,
    )


class ListFeaturesResponse(proto.Message):
    r"""Response message for
    [FeaturestoreService.ListFeatures][google.cloud.aiplatform.v1beta1.FeaturestoreService.ListFeatures].

    Attributes:
        features (Sequence[google.cloud.aiplatform_v1beta1.types.Feature]):
            The Features matching the request.
        next_page_token (str):
            A token, which can be sent as
            [ListFeaturesRequest.page_token][google.cloud.aiplatform.v1beta1.ListFeaturesRequest.page_token]
            to retrieve the next page. If this field is omitted, there
            are no subsequent pages.
    """

    @property
    def raw_page(self):
        return self

    features = proto.RepeatedField(
        proto.MESSAGE,
        number=1,
        message=gca_feature.Feature,
    )
    next_page_token = proto.Field(
        proto.STRING,
        number=2,
    )


class SearchFeaturesRequest(proto.Message):
    r"""Request message for
    [FeaturestoreService.SearchFeatures][google.cloud.aiplatform.v1beta1.FeaturestoreService.SearchFeatures].

    Attributes:
        location (str):
            Required. The resource name of the Location to search
            Features. Format:
            ``projects/{project}/locations/{location}``
        query (str):
            Query string that is a conjunction of field-restricted
            queries and/or field-restricted filters. Field-restricted
            queries and filters can be combined using ``AND`` to form a
            conjunction.

            A field query is in the form FIELD:QUERY. This implicitly
            checks if QUERY exists as a substring within Feature's
            FIELD. The QUERY and the FIELD are converted to a sequence
            of words (i.e. tokens) for comparison. This is done by:

            -  Removing leading/trailing whitespace and tokenizing the
               search value. Characters that are not one of alphanumeric
               ``[a-zA-Z0-9]``, underscore ``_``, or asterisk ``*`` are
               treated as delimiters for tokens. ``*`` is treated as a
               wildcard that matches characters within a token.
            -  Ignoring case.
            -  Prepending an asterisk to the first and appending an
               asterisk to the last token in QUERY.

            A QUERY must be either a singular token or a phrase. A
            phrase is one or multiple words enclosed in double quotation
            marks ("). With phrases, the order of the words is
            important. Words in the phrase must be matching in order and
            consecutively.

            Supported FIELDs for field-restricted queries:

            -  ``feature_id``
            -  ``description``
            -  ``entity_type_id``

            Examples:

            -  ``feature_id: foo`` --> Matches a Feature with ID
               containing the substring ``foo`` (eg. ``foo``,
               ``foofeature``, ``barfoo``).
            -  ``feature_id: foo*feature`` --> Matches a Feature with ID
               containing the substring ``foo*feature`` (eg.
               ``foobarfeature``).
            -  ``feature_id: foo AND description: bar`` --> Matches a
               Feature with ID containing the substring ``foo`` and
               description containing the substring ``bar``.

            Besides field queries, the following exact-match filters are
            supported. The exact-match filters do not support wildcards.
            Unlike field-restricted queries, exact-match filters are
            case-sensitive.

            -  ``feature_id``: Supports = comparisons.
            -  ``description``: Supports = comparisons. Multi-token
               filters should be enclosed in quotes.
            -  ``entity_type_id``: Supports = comparisons.
            -  ``value_type``: Supports = and != comparisons.
            -  ``labels``: Supports key-value equality as well as key
               presence.
            -  ``featurestore_id``: Supports = comparisons.

            Examples:

            -  ``description = "foo bar"`` --> Any Feature with
               description exactly equal to ``foo bar``
            -  ``value_type = DOUBLE`` --> Features whose type is
               DOUBLE.
            -  ``labels.active = yes AND labels.env = prod`` -->
               Features having both (active: yes) and (env: prod)
               labels.
            -  ``labels.env: *`` --> Any Feature which has a label with
               ``env`` as the key.
        page_size (int):
            The maximum number of Features to return. The
            service may return fewer than this value. If
            unspecified, at most 100 Features will be
            returned. The maximum value is 100; any value
            greater than 100 will be coerced to 100.
        page_token (str):
            A page token, received from a previous
            [FeaturestoreService.SearchFeatures][google.cloud.aiplatform.v1beta1.FeaturestoreService.SearchFeatures]
            call. Provide this to retrieve the subsequent page.

            When paginating, all other parameters provided to
            [FeaturestoreService.SearchFeatures][google.cloud.aiplatform.v1beta1.FeaturestoreService.SearchFeatures],
            except ``page_size``, must match the call that provided the
            page token.
    """

    location = proto.Field(
        proto.STRING,
        number=1,
    )
    query = proto.Field(
        proto.STRING,
        number=3,
    )
    page_size = proto.Field(
        proto.INT32,
        number=4,
    )
    page_token = proto.Field(
        proto.STRING,
        number=5,
    )


class SearchFeaturesResponse(proto.Message):
    r"""Response message for
    [FeaturestoreService.SearchFeatures][google.cloud.aiplatform.v1beta1.FeaturestoreService.SearchFeatures].

    Attributes:
        features (Sequence[google.cloud.aiplatform_v1beta1.types.Feature]):
            The Features matching the request.

            Fields returned:

            -  ``name``
            -  ``description``
            -  ``labels``
            -  ``create_time``
            -  ``update_time``
        next_page_token (str):
            A token, which can be sent as
            [SearchFeaturesRequest.page_token][google.cloud.aiplatform.v1beta1.SearchFeaturesRequest.page_token]
            to retrieve the next page. If this field is omitted, there
            are no subsequent pages.
    """

    @property
    def raw_page(self):
        return self

    features = proto.RepeatedField(
        proto.MESSAGE,
        number=1,
        message=gca_feature.Feature,
    )
    next_page_token = proto.Field(
        proto.STRING,
        number=2,
    )


class UpdateFeatureRequest(proto.Message):
    r"""Request message for
    [FeaturestoreService.UpdateFeature][google.cloud.aiplatform.v1beta1.FeaturestoreService.UpdateFeature].

    Attributes:
        feature (google.cloud.aiplatform_v1beta1.types.Feature):
            Required. The Feature's ``name`` field is used to identify
            the Feature to be updated. Format:
            ``projects/{project}/locations/{location}/featurestores/{featurestore}/entityTypes/{entity_type}/features/{feature}``
        update_mask (google.protobuf.field_mask_pb2.FieldMask):
            Field mask is used to specify the fields to be overwritten
            in the Features resource by the update. The fields specified
            in the update_mask are relative to the resource, not the
            full request. A field will be overwritten if it is in the
            mask. If the user does not provide a mask then only the
            non-empty fields present in the request will be overwritten.
            Set the update_mask to ``*`` to override all fields.

            Updatable fields:

            -  ``description``
            -  ``labels``
            -  ``disable_monitoring``
    """

    feature = proto.Field(
        proto.MESSAGE,
        number=1,
        message=gca_feature.Feature,
    )
    update_mask = proto.Field(
        proto.MESSAGE,
        number=2,
        message=field_mask_pb2.FieldMask,
    )


class DeleteFeatureRequest(proto.Message):
    r"""Request message for
    [FeaturestoreService.DeleteFeature][google.cloud.aiplatform.v1beta1.FeaturestoreService.DeleteFeature].

    Attributes:
        name (str):
            Required. The name of the Features to be deleted. Format:
            ``projects/{project}/locations/{location}/featurestores/{featurestore}/entityTypes/{entity_type}/features/{feature}``
    """

    name = proto.Field(
        proto.STRING,
        number=1,
    )


class CreateFeaturestoreOperationMetadata(proto.Message):
    r"""Details of operations that perform create Featurestore.

    Attributes:
        generic_metadata (google.cloud.aiplatform_v1beta1.types.GenericOperationMetadata):
            Operation metadata for Featurestore.
    """

    generic_metadata = proto.Field(
        proto.MESSAGE,
        number=1,
        message=operation.GenericOperationMetadata,
    )


class UpdateFeaturestoreOperationMetadata(proto.Message):
    r"""Details of operations that perform update Featurestore.

    Attributes:
        generic_metadata (google.cloud.aiplatform_v1beta1.types.GenericOperationMetadata):
            Operation metadata for Featurestore.
    """

    generic_metadata = proto.Field(
        proto.MESSAGE,
        number=1,
        message=operation.GenericOperationMetadata,
    )


class ImportFeatureValuesOperationMetadata(proto.Message):
    r"""Details of operations that perform import Feature values.

    Attributes:
        generic_metadata (google.cloud.aiplatform_v1beta1.types.GenericOperationMetadata):
            Operation metadata for Featurestore import
            Feature values.
        imported_entity_count (int):
            Number of entities that have been imported by
            the operation.
        imported_feature_value_count (int):
            Number of Feature values that have been
            imported by the operation.
        invalid_row_count (int):
            The number of rows in input source that weren't imported due
            to either

            -  Not having any featureValues.
            -  Having a null entityId.
            -  Having a null timestamp.
            -  Not being parsable (applicable for CSV sources).
    """

    generic_metadata = proto.Field(
        proto.MESSAGE,
        number=1,
        message=operation.GenericOperationMetadata,
    )
    imported_entity_count = proto.Field(
        proto.INT64,
        number=2,
    )
    imported_feature_value_count = proto.Field(
        proto.INT64,
        number=3,
    )
    invalid_row_count = proto.Field(
        proto.INT64,
        number=6,
    )


class ExportFeatureValuesOperationMetadata(proto.Message):
    r"""Details of operations that exports Features values.

    Attributes:
        generic_metadata (google.cloud.aiplatform_v1beta1.types.GenericOperationMetadata):
            Operation metadata for Featurestore export
            Feature values.
    """

    generic_metadata = proto.Field(
        proto.MESSAGE,
        number=1,
        message=operation.GenericOperationMetadata,
    )


class BatchReadFeatureValuesOperationMetadata(proto.Message):
    r"""Details of operations that batch reads Feature values.

    Attributes:
        generic_metadata (google.cloud.aiplatform_v1beta1.types.GenericOperationMetadata):
            Operation metadata for Featurestore batch
            read Features values.
    """

    generic_metadata = proto.Field(
        proto.MESSAGE,
        number=1,
        message=operation.GenericOperationMetadata,
    )


class CreateEntityTypeOperationMetadata(proto.Message):
    r"""Details of operations that perform create EntityType.

    Attributes:
        generic_metadata (google.cloud.aiplatform_v1beta1.types.GenericOperationMetadata):
            Operation metadata for EntityType.
    """

    generic_metadata = proto.Field(
        proto.MESSAGE,
        number=1,
        message=operation.GenericOperationMetadata,
    )


class CreateFeatureOperationMetadata(proto.Message):
    r"""Details of operations that perform create Feature.

    Attributes:
        generic_metadata (google.cloud.aiplatform_v1beta1.types.GenericOperationMetadata):
            Operation metadata for Feature.
    """

    generic_metadata = proto.Field(
        proto.MESSAGE,
        number=1,
        message=operation.GenericOperationMetadata,
    )


class BatchCreateFeaturesOperationMetadata(proto.Message):
    r"""Details of operations that perform batch create Features.

    Attributes:
        generic_metadata (google.cloud.aiplatform_v1beta1.types.GenericOperationMetadata):
            Operation metadata for Feature.
    """

    generic_metadata = proto.Field(
        proto.MESSAGE,
        number=1,
        message=operation.GenericOperationMetadata,
    )


__all__ = tuple(sorted(__protobuf__.manifest))<|MERGE_RESOLUTION|>--- conflicted
+++ resolved
@@ -437,13 +437,10 @@
         proto.INT32,
         number=11,
     )
-<<<<<<< HEAD
-=======
     disable_ingestion_analysis = proto.Field(
         proto.BOOL,
         number=12,
     )
->>>>>>> dc3be45c
 
 
 class ImportFeatureValuesResponse(proto.Message):
