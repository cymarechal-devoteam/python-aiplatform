--- conflicted
+++ resolved
@@ -15,12 +15,24 @@
 # limitations under the License.
 #
 
-from .annotation import Annotation
-from .annotation_spec import AnnotationSpec
-from .artifact import Artifact
-from .batch_prediction_job import BatchPredictionJob
-from .completion_stats import CompletionStats
-from .context import Context
+from .annotation import (
+    Annotation,
+)
+from .annotation_spec import (
+    AnnotationSpec,
+)
+from .artifact import (
+    Artifact,
+)
+from .batch_prediction_job import (
+    BatchPredictionJob,
+)
+from .completion_stats import (
+    CompletionStats,
+)
+from .context import (
+    Context,
+)
 from .custom_job import (
     ContainerSpec,
     CustomJob,
@@ -29,7 +41,9 @@
     Scheduling,
     WorkerPoolSpec,
 )
-from .data_item import DataItem
+from .data_item import (
+    DataItem,
+)
 from .data_labeling_job import (
     ActiveLearningConfig,
     DataLabelingJob,
@@ -61,10 +75,6 @@
     ListDatasetsResponse,
     UpdateDatasetRequest,
 )
-<<<<<<< HEAD
-from .deployed_model_ref import DeployedModelRef
-from .encryption_spec import EncryptionSpec
-=======
 from .deployed_index_ref import (
     DeployedIndexRef,
 )
@@ -74,7 +84,6 @@
 from .encryption_spec import (
     EncryptionSpec,
 )
->>>>>>> 763c1c9f
 from .endpoint import (
     DeployedModel,
     Endpoint,
@@ -94,11 +103,6 @@
     UndeployModelResponse,
     UpdateEndpointRequest,
 )
-<<<<<<< HEAD
-from .env_var import EnvVar
-from .event import Event
-from .execution import Execution
-=======
 from .entity_type import (
     EntityType,
 )
@@ -111,7 +115,6 @@
 from .execution import (
     Execution,
 )
->>>>>>> 763c1c9f
 from .explanation import (
     Attribution,
     Explanation,
@@ -126,11 +129,6 @@
     SmoothGradConfig,
     XraiAttribution,
 )
-<<<<<<< HEAD
-from .explanation_metadata import ExplanationMetadata
-from .feature_monitoring_stats import FeatureStatsAnomaly
-from .hyperparameter_tuning_job import HyperparameterTuningJob
-=======
 from .explanation_metadata import (
     ExplanationMetadata,
 )
@@ -233,7 +231,6 @@
     UpdateIndexOperationMetadata,
     UpdateIndexRequest,
 )
->>>>>>> 763c1c9f
 from .io import (
     AvroSource,
     BigQueryDestination,
@@ -282,7 +279,9 @@
     UpdateModelDeploymentMonitoringJobOperationMetadata,
     UpdateModelDeploymentMonitoringJobRequest,
 )
-from .lineage_subgraph import LineageSubgraph
+from .lineage_subgraph import (
+    LineageSubgraph,
+)
 from .machine_resources import (
     AutomaticResources,
     AutoscalingMetricSpec,
@@ -292,8 +291,12 @@
     MachineSpec,
     ResourcesConsumed,
 )
-from .manual_batch_tuning_parameters import ManualBatchTuningParameters
-from .metadata_schema import MetadataSchema
+from .manual_batch_tuning_parameters import (
+    ManualBatchTuningParameters,
+)
+from .metadata_schema import (
+    MetadataSchema,
+)
 from .metadata_service import (
     AddContextArtifactsAndExecutionsRequest,
     AddContextArtifactsAndExecutionsResponse,
@@ -332,8 +335,12 @@
     UpdateContextRequest,
     UpdateExecutionRequest,
 )
-from .metadata_store import MetadataStore
-from .migratable_resource import MigratableResource
+from .metadata_store import (
+    MetadataStore,
+)
+from .migratable_resource import (
+    MigratableResource,
+)
 from .migration_service import (
     BatchMigrateResourcesOperationMetadata,
     BatchMigrateResourcesRequest,
@@ -357,8 +364,12 @@
     ModelMonitoringStatsAnomalies,
     ModelDeploymentMonitoringObjectiveType,
 )
-from .model_evaluation import ModelEvaluation
-from .model_evaluation_slice import ModelEvaluationSlice
+from .model_evaluation import (
+    ModelEvaluation,
+)
+from .model_evaluation_slice import (
+    ModelEvaluationSlice,
+)
 from .model_monitoring import (
     ModelMonitoringAlertConfig,
     ModelMonitoringObjectiveConfig,
@@ -402,7 +413,9 @@
     PredictRequest,
     PredictResponse,
 )
-from .specialist_pool import SpecialistPool
+from .specialist_pool import (
+    SpecialistPool,
+)
 from .specialist_pool_service import (
     CreateSpecialistPoolOperationMetadata,
     CreateSpecialistPoolRequest,
@@ -427,9 +440,6 @@
     TimestampSplit,
     TrainingPipeline,
 )
-<<<<<<< HEAD
-from .user_action_reference import UserActionReference
-=======
 from .types import (
     BoolArray,
     DoubleArray,
@@ -439,7 +449,6 @@
 from .user_action_reference import (
     UserActionReference,
 )
->>>>>>> 763c1c9f
 from .vizier_service import (
     AddTrialMeasurementRequest,
     CheckTrialEarlyStoppingStateMetatdata,
@@ -466,265 +475,6 @@
 )
 
 __all__ = (
-<<<<<<< HEAD
-    "AcceleratorType",
-    "Annotation",
-    "AnnotationSpec",
-    "Artifact",
-    "BatchPredictionJob",
-    "CompletionStats",
-    "Context",
-    "ContainerSpec",
-    "CustomJob",
-    "CustomJobSpec",
-    "PythonPackageSpec",
-    "Scheduling",
-    "WorkerPoolSpec",
-    "DataItem",
-    "ActiveLearningConfig",
-    "DataLabelingJob",
-    "SampleConfig",
-    "TrainingConfig",
-    "Dataset",
-    "ExportDataConfig",
-    "ImportDataConfig",
-    "CreateDatasetOperationMetadata",
-    "CreateDatasetRequest",
-    "DeleteDatasetRequest",
-    "ExportDataOperationMetadata",
-    "ExportDataRequest",
-    "ExportDataResponse",
-    "GetAnnotationSpecRequest",
-    "GetDatasetRequest",
-    "ImportDataOperationMetadata",
-    "ImportDataRequest",
-    "ImportDataResponse",
-    "ListAnnotationsRequest",
-    "ListAnnotationsResponse",
-    "ListDataItemsRequest",
-    "ListDataItemsResponse",
-    "ListDatasetsRequest",
-    "ListDatasetsResponse",
-    "UpdateDatasetRequest",
-    "DeployedModelRef",
-    "EncryptionSpec",
-    "DeployedModel",
-    "Endpoint",
-    "CreateEndpointOperationMetadata",
-    "CreateEndpointRequest",
-    "DeleteEndpointRequest",
-    "DeployModelOperationMetadata",
-    "DeployModelRequest",
-    "DeployModelResponse",
-    "GetEndpointRequest",
-    "ListEndpointsRequest",
-    "ListEndpointsResponse",
-    "UndeployModelOperationMetadata",
-    "UndeployModelRequest",
-    "UndeployModelResponse",
-    "UpdateEndpointRequest",
-    "EnvVar",
-    "Event",
-    "Execution",
-    "Attribution",
-    "Explanation",
-    "ExplanationMetadataOverride",
-    "ExplanationParameters",
-    "ExplanationSpec",
-    "ExplanationSpecOverride",
-    "FeatureNoiseSigma",
-    "IntegratedGradientsAttribution",
-    "ModelExplanation",
-    "SampledShapleyAttribution",
-    "SmoothGradConfig",
-    "XraiAttribution",
-    "ExplanationMetadata",
-    "FeatureStatsAnomaly",
-    "HyperparameterTuningJob",
-    "BigQueryDestination",
-    "BigQuerySource",
-    "ContainerRegistryDestination",
-    "GcsDestination",
-    "GcsSource",
-    "CancelBatchPredictionJobRequest",
-    "CancelCustomJobRequest",
-    "CancelDataLabelingJobRequest",
-    "CancelHyperparameterTuningJobRequest",
-    "CreateBatchPredictionJobRequest",
-    "CreateCustomJobRequest",
-    "CreateDataLabelingJobRequest",
-    "CreateHyperparameterTuningJobRequest",
-    "CreateModelDeploymentMonitoringJobRequest",
-    "DeleteBatchPredictionJobRequest",
-    "DeleteCustomJobRequest",
-    "DeleteDataLabelingJobRequest",
-    "DeleteHyperparameterTuningJobRequest",
-    "DeleteModelDeploymentMonitoringJobRequest",
-    "GetBatchPredictionJobRequest",
-    "GetCustomJobRequest",
-    "GetDataLabelingJobRequest",
-    "GetHyperparameterTuningJobRequest",
-    "GetModelDeploymentMonitoringJobRequest",
-    "ListBatchPredictionJobsRequest",
-    "ListBatchPredictionJobsResponse",
-    "ListCustomJobsRequest",
-    "ListCustomJobsResponse",
-    "ListDataLabelingJobsRequest",
-    "ListDataLabelingJobsResponse",
-    "ListHyperparameterTuningJobsRequest",
-    "ListHyperparameterTuningJobsResponse",
-    "ListModelDeploymentMonitoringJobsRequest",
-    "ListModelDeploymentMonitoringJobsResponse",
-    "PauseModelDeploymentMonitoringJobRequest",
-    "ResumeModelDeploymentMonitoringJobRequest",
-    "SearchModelDeploymentMonitoringStatsAnomaliesRequest",
-    "SearchModelDeploymentMonitoringStatsAnomaliesResponse",
-    "UpdateModelDeploymentMonitoringJobOperationMetadata",
-    "UpdateModelDeploymentMonitoringJobRequest",
-    "JobState",
-    "LineageSubgraph",
-    "AutomaticResources",
-    "AutoscalingMetricSpec",
-    "BatchDedicatedResources",
-    "DedicatedResources",
-    "DiskSpec",
-    "MachineSpec",
-    "ResourcesConsumed",
-    "ManualBatchTuningParameters",
-    "MetadataSchema",
-    "AddContextArtifactsAndExecutionsRequest",
-    "AddContextArtifactsAndExecutionsResponse",
-    "AddContextChildrenRequest",
-    "AddContextChildrenResponse",
-    "AddExecutionEventsRequest",
-    "AddExecutionEventsResponse",
-    "CreateArtifactRequest",
-    "CreateContextRequest",
-    "CreateExecutionRequest",
-    "CreateMetadataSchemaRequest",
-    "CreateMetadataStoreOperationMetadata",
-    "CreateMetadataStoreRequest",
-    "DeleteContextRequest",
-    "DeleteMetadataStoreOperationMetadata",
-    "DeleteMetadataStoreRequest",
-    "GetArtifactRequest",
-    "GetContextRequest",
-    "GetExecutionRequest",
-    "GetMetadataSchemaRequest",
-    "GetMetadataStoreRequest",
-    "ListArtifactsRequest",
-    "ListArtifactsResponse",
-    "ListContextsRequest",
-    "ListContextsResponse",
-    "ListExecutionsRequest",
-    "ListExecutionsResponse",
-    "ListMetadataSchemasRequest",
-    "ListMetadataSchemasResponse",
-    "ListMetadataStoresRequest",
-    "ListMetadataStoresResponse",
-    "QueryContextLineageSubgraphRequest",
-    "QueryExecutionInputsAndOutputsRequest",
-    "UpdateArtifactRequest",
-    "UpdateContextRequest",
-    "UpdateExecutionRequest",
-    "MetadataStore",
-    "MigratableResource",
-    "BatchMigrateResourcesOperationMetadata",
-    "BatchMigrateResourcesRequest",
-    "BatchMigrateResourcesResponse",
-    "MigrateResourceRequest",
-    "MigrateResourceResponse",
-    "SearchMigratableResourcesRequest",
-    "SearchMigratableResourcesResponse",
-    "Model",
-    "ModelContainerSpec",
-    "Port",
-    "PredictSchemata",
-    "ModelDeploymentMonitoringBigQueryTable",
-    "ModelDeploymentMonitoringJob",
-    "ModelDeploymentMonitoringObjectiveConfig",
-    "ModelDeploymentMonitoringScheduleConfig",
-    "ModelMonitoringStatsAnomalies",
-    "ModelDeploymentMonitoringObjectiveType",
-    "ModelEvaluation",
-    "ModelEvaluationSlice",
-    "ModelMonitoringAlertConfig",
-    "ModelMonitoringObjectiveConfig",
-    "SamplingStrategy",
-    "ThresholdConfig",
-    "DeleteModelRequest",
-    "ExportModelOperationMetadata",
-    "ExportModelRequest",
-    "ExportModelResponse",
-    "GetModelEvaluationRequest",
-    "GetModelEvaluationSliceRequest",
-    "GetModelRequest",
-    "ListModelEvaluationSlicesRequest",
-    "ListModelEvaluationSlicesResponse",
-    "ListModelEvaluationsRequest",
-    "ListModelEvaluationsResponse",
-    "ListModelsRequest",
-    "ListModelsResponse",
-    "UpdateModelRequest",
-    "UploadModelOperationMetadata",
-    "UploadModelRequest",
-    "UploadModelResponse",
-    "DeleteOperationMetadata",
-    "GenericOperationMetadata",
-    "CancelTrainingPipelineRequest",
-    "CreateTrainingPipelineRequest",
-    "DeleteTrainingPipelineRequest",
-    "GetTrainingPipelineRequest",
-    "ListTrainingPipelinesRequest",
-    "ListTrainingPipelinesResponse",
-    "PipelineState",
-    "ExplainRequest",
-    "ExplainResponse",
-    "PredictRequest",
-    "PredictResponse",
-    "SpecialistPool",
-    "CreateSpecialistPoolOperationMetadata",
-    "CreateSpecialistPoolRequest",
-    "DeleteSpecialistPoolRequest",
-    "GetSpecialistPoolRequest",
-    "ListSpecialistPoolsRequest",
-    "ListSpecialistPoolsResponse",
-    "UpdateSpecialistPoolOperationMetadata",
-    "UpdateSpecialistPoolRequest",
-    "Measurement",
-    "Study",
-    "StudySpec",
-    "Trial",
-    "FilterSplit",
-    "FractionSplit",
-    "InputDataConfig",
-    "PredefinedSplit",
-    "TimestampSplit",
-    "TrainingPipeline",
-    "UserActionReference",
-    "AddTrialMeasurementRequest",
-    "CheckTrialEarlyStoppingStateMetatdata",
-    "CheckTrialEarlyStoppingStateRequest",
-    "CheckTrialEarlyStoppingStateResponse",
-    "CompleteTrialRequest",
-    "CreateStudyRequest",
-    "CreateTrialRequest",
-    "DeleteStudyRequest",
-    "DeleteTrialRequest",
-    "GetStudyRequest",
-    "GetTrialRequest",
-    "ListOptimalTrialsRequest",
-    "ListOptimalTrialsResponse",
-    "ListStudiesRequest",
-    "ListStudiesResponse",
-    "ListTrialsRequest",
-    "ListTrialsResponse",
-    "LookupStudyRequest",
-    "StopTrialRequest",
-    "SuggestTrialsMetadata",
-    "SuggestTrialsRequest",
-    "SuggestTrialsResponse",
-=======
     'AcceleratorType',
     'Annotation',
     'AnnotationSpec',
@@ -1066,5 +816,4 @@
     'SuggestTrialsMetadata',
     'SuggestTrialsRequest',
     'SuggestTrialsResponse',
->>>>>>> 763c1c9f
 )