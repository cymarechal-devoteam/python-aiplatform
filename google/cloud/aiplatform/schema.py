--- conflicted
+++ resolved
@@ -50,9 +50,6 @@
         class video:
             action_recognition = "gs://google-cloud-aiplatform/schema/dataset/ioformat/video_action_recognition_io_format_1.0.0.yaml"
             classification = "gs://google-cloud-aiplatform/schema/dataset/ioformat/video_classification_io_format_1.0.0.yaml"
-<<<<<<< HEAD
-            object_tracking = "gs://google-cloud-aiplatform/schema/dataset/ioformat/video_object_tracking_io_format_1.0.0.yaml"
-=======
             object_tracking = "gs://google-cloud-aiplatform/schema/dataset/ioformat/video_object_tracking_io_format_1.0.0.yaml"
 
     class annotation:
@@ -69,5 +66,4 @@
         class video:
             classification = "gs://google-cloud-aiplatform/schema/dataset/annotation/video_classification_1.0.0.yaml"
             object_tracking = "gs://google-cloud-aiplatform/schema/dataset/annotation/video_object_tracking_1.0.0.yaml"
-            action_recognition = "gs://google-cloud-aiplatform/schema/dataset/annotation/video_action_recognition_1.0.0.yaml"
->>>>>>> 1b78bbea
+            action_recognition = "gs://google-cloud-aiplatform/schema/dataset/annotation/video_action_recognition_1.0.0.yaml"