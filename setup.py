# -*- coding: utf-8 -*-

# Copyright 2020 Google LLC
#
# Licensed under the Apache License, Version 2.0 (the "License");
# you may not use this file except in compliance with the License.
# You may obtain a copy of the License at
#
#     http://www.apache.org/licenses/LICENSE-2.0
#
# Unless required by applicable law or agreed to in writing, software
# distributed under the License is distributed on an "AS IS" BASIS,
# WITHOUT WARRANTIES OR CONDITIONS OF ANY KIND, either express or implied.
# See the License for the specific language governing permissions and
# limitations under the License.
#

import io
import os

import setuptools  # type: ignore

name = "google-cloud-aiplatform"
description = "Vertex AI API client library"

package_root = os.path.abspath(os.path.dirname(__file__))
readme_filename = os.path.join(package_root, "README.rst")
with io.open(readme_filename, encoding="utf-8") as readme_file:
    readme = readme_file.read()

version = {}
with open(os.path.join(package_root, "google/cloud/aiplatform/version.py")) as fp:
    exec(fp.read(), version)
version = version["__version__"]

tensorboard_extra_require = ["tensorflow >=2.3.0, <=2.7.0"]
metadata_extra_require = ["pandas >= 1.0.0"]
xai_extra_require = ["tensorflow >=2.3.0, <=2.5.0"]
lit_extra_require = [
    "tensorflow >= 2.3.0",
    "pandas >= 1.0.0",
    "lit-nlp >= 0.4.0",
    "explainable-ai-sdk >= 1.0.0",
]
profiler_extra_require = [
    "tensorboard-plugin-profile >= 2.4.0",
    "werkzeug >= 2.0.0",
    "tensorflow >=2.4.0",
]
<<<<<<< HEAD
prediction_extra_require = [
    "fastapi >= 0.71.0",
    "uvicorn >= 0.16.0",
=======
featurestore_extra_require = [
    "google-cloud-bigquery-storage",
    "pandas >= 1.0.0",
    "pyarrow >= 6.0.1",
>>>>>>> 9ec90a73
]

full_extra_require = list(
    set(
        tensorboard_extra_require
        + metadata_extra_require
        + xai_extra_require
        + lit_extra_require
<<<<<<< HEAD
        + prediction_extra_require
=======
        + featurestore_extra_require
>>>>>>> 9ec90a73
    )
)
testing_extra_require = (
    full_extra_require
    + profiler_extra_require
    + ["grpcio-testing", "pytest-asyncio", "pytest-xdist", "ipython"]
)


setuptools.setup(
    name=name,
    version=version,
    description=description,
    long_description=readme,
    packages=[
        package
        for package in setuptools.PEP420PackageFinder.find()
        if package.startswith("google")
    ],
    entry_points={
        "console_scripts": [
            "tb-gcp-uploader=google.cloud.aiplatform.tensorboard.uploader_main:run_main"
        ],
    },
    namespace_packages=("google", "google.cloud"),
    author="Google LLC",
    author_email="googleapis-packages@google.com",
    license="Apache 2.0",
    url="https://github.com/googleapis/python-aiplatform",
    platforms="Posix; MacOS X; Windows",
    include_package_data=True,
    install_requires=(
        # NOTE: Maintainers, please do not require google-api-core>=2.x.x
        # Until this issue is closed
        # https://github.com/googleapis/google-cloud-python/issues/10566
        "google-api-core[grpc] >= 1.26.0, <3.0.0dev",
        "proto-plus >= 1.10.1",
        "packaging >= 14.3",
        "google-cloud-storage >= 1.32.0, < 2.0.0dev",
        "google-cloud-bigquery >= 1.15.0, < 3.0.0dev",
    ),
    extras_require={
        "full": full_extra_require,
        "metadata": metadata_extra_require,
        "tensorboard": tensorboard_extra_require,
        "testing": testing_extra_require,
        "xai": xai_extra_require,
        "lit": lit_extra_require,
        "cloud_profiler": profiler_extra_require,
        "prediction": prediction_extra_require,
    },
    python_requires=">=3.6",
    scripts=[],
    classifiers=[
        "Development Status :: 5 - Production/Stable",
        "Intended Audience :: Developers",
        "Operating System :: OS Independent",
        "Programming Language :: Python",
        "Programming Language :: Python :: 3",
        "Programming Language :: Python :: 3.6",
        "Programming Language :: Python :: 3.7",
        "Programming Language :: Python :: 3.8",
        "Programming Language :: Python :: 3.9",
        "Topic :: Internet",
        "Topic :: Software Development :: Libraries :: Python Modules",
    ],
    zip_safe=False,
)<|MERGE_RESOLUTION|>--- conflicted
+++ resolved
@@ -47,16 +47,14 @@
     "werkzeug >= 2.0.0",
     "tensorflow >=2.4.0",
 ]
-<<<<<<< HEAD
-prediction_extra_require = [
-    "fastapi >= 0.71.0",
-    "uvicorn >= 0.16.0",
-=======
 featurestore_extra_require = [
     "google-cloud-bigquery-storage",
     "pandas >= 1.0.0",
     "pyarrow >= 6.0.1",
->>>>>>> 9ec90a73
+]
+prediction_extra_require = [
+    "fastapi >= 0.71.0",
+    "uvicorn >= 0.16.0",
 ]
 
 full_extra_require = list(
@@ -65,11 +63,8 @@
         + metadata_extra_require
         + xai_extra_require
         + lit_extra_require
-<<<<<<< HEAD
+        + featurestore_extra_require
         + prediction_extra_require
-=======
-        + featurestore_extra_require
->>>>>>> 9ec90a73
     )
 )
 testing_extra_require = (
