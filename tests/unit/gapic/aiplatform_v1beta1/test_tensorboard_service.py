# -*- coding: utf-8 -*-
# Copyright 2022 Google LLC
#
# Licensed under the Apache License, Version 2.0 (the "License");
# you may not use this file except in compliance with the License.
# You may obtain a copy of the License at
#
#     http://www.apache.org/licenses/LICENSE-2.0
#
# Unless required by applicable law or agreed to in writing, software
# distributed under the License is distributed on an "AS IS" BASIS,
# WITHOUT WARRANTIES OR CONDITIONS OF ANY KIND, either express or implied.
# See the License for the specific language governing permissions and
# limitations under the License.
#
import os
import mock

import grpc
from grpc.experimental import aio
import math
import pytest
from proto.marshal.rules.dates import DurationRule, TimestampRule


from google.api_core import client_options
from google.api_core import exceptions as core_exceptions
from google.api_core import future
from google.api_core import gapic_v1
from google.api_core import grpc_helpers
from google.api_core import grpc_helpers_async
from google.api_core import operation
from google.api_core import operation_async  # type: ignore
from google.api_core import operations_v1
from google.api_core import path_template
from google.auth import credentials as ga_credentials
from google.auth.exceptions import MutualTLSChannelError
from google.cloud.aiplatform_v1beta1.services.tensorboard_service import (
    TensorboardServiceAsyncClient,
)
from google.cloud.aiplatform_v1beta1.services.tensorboard_service import (
    TensorboardServiceClient,
)
from google.cloud.aiplatform_v1beta1.services.tensorboard_service import pagers
from google.cloud.aiplatform_v1beta1.services.tensorboard_service import transports
from google.cloud.aiplatform_v1beta1.types import encryption_spec
from google.cloud.aiplatform_v1beta1.types import operation as gca_operation
from google.cloud.aiplatform_v1beta1.types import tensorboard
from google.cloud.aiplatform_v1beta1.types import tensorboard as gca_tensorboard
from google.cloud.aiplatform_v1beta1.types import tensorboard_data
from google.cloud.aiplatform_v1beta1.types import tensorboard_experiment
from google.cloud.aiplatform_v1beta1.types import (
    tensorboard_experiment as gca_tensorboard_experiment,
)
from google.cloud.aiplatform_v1beta1.types import tensorboard_run
from google.cloud.aiplatform_v1beta1.types import tensorboard_run as gca_tensorboard_run
from google.cloud.aiplatform_v1beta1.types import tensorboard_service
from google.cloud.aiplatform_v1beta1.types import tensorboard_time_series
from google.cloud.aiplatform_v1beta1.types import (
    tensorboard_time_series as gca_tensorboard_time_series,
)
from google.longrunning import operations_pb2
from google.oauth2 import service_account
from google.protobuf import field_mask_pb2  # type: ignore
from google.protobuf import timestamp_pb2  # type: ignore
import google.auth


def client_cert_source_callback():
    return b"cert bytes", b"key bytes"


# If default endpoint is localhost, then default mtls endpoint will be the same.
# This method modifies the default endpoint so the client can produce a different
# mtls endpoint for endpoint testing purposes.
def modify_default_endpoint(client):
    return (
        "foo.googleapis.com"
        if ("localhost" in client.DEFAULT_ENDPOINT)
        else client.DEFAULT_ENDPOINT
    )


def test__get_default_mtls_endpoint():
    api_endpoint = "example.googleapis.com"
    api_mtls_endpoint = "example.mtls.googleapis.com"
    sandbox_endpoint = "example.sandbox.googleapis.com"
    sandbox_mtls_endpoint = "example.mtls.sandbox.googleapis.com"
    non_googleapi = "api.example.com"

    assert TensorboardServiceClient._get_default_mtls_endpoint(None) is None
    assert (
        TensorboardServiceClient._get_default_mtls_endpoint(api_endpoint)
        == api_mtls_endpoint
    )
    assert (
        TensorboardServiceClient._get_default_mtls_endpoint(api_mtls_endpoint)
        == api_mtls_endpoint
    )
    assert (
        TensorboardServiceClient._get_default_mtls_endpoint(sandbox_endpoint)
        == sandbox_mtls_endpoint
    )
    assert (
        TensorboardServiceClient._get_default_mtls_endpoint(sandbox_mtls_endpoint)
        == sandbox_mtls_endpoint
    )
    assert (
        TensorboardServiceClient._get_default_mtls_endpoint(non_googleapi)
        == non_googleapi
    )


@pytest.mark.parametrize(
<<<<<<< HEAD
    "client_class",
    [
        TensorboardServiceClient,
        TensorboardServiceAsyncClient,
=======
    "client_class,transport_name",
    [
        (TensorboardServiceClient, "grpc"),
        (TensorboardServiceAsyncClient, "grpc_asyncio"),
>>>>>>> dc3be45c
    ],
)
def test_tensorboard_service_client_from_service_account_info(
    client_class, transport_name
):
    creds = ga_credentials.AnonymousCredentials()
    with mock.patch.object(
        service_account.Credentials, "from_service_account_info"
    ) as factory:
        factory.return_value = creds
        info = {"valid": True}
        client = client_class.from_service_account_info(info, transport=transport_name)
        assert client.transport._credentials == creds
        assert isinstance(client, client_class)

        assert client.transport._host == ("aiplatform.googleapis.com:443")


@pytest.mark.parametrize(
    "transport_class,transport_name",
    [
        (transports.TensorboardServiceGrpcTransport, "grpc"),
        (transports.TensorboardServiceGrpcAsyncIOTransport, "grpc_asyncio"),
    ],
)
def test_tensorboard_service_client_service_account_always_use_jwt(
    transport_class, transport_name
):
    with mock.patch.object(
        service_account.Credentials, "with_always_use_jwt_access", create=True
    ) as use_jwt:
        creds = service_account.Credentials(None, None, None)
        transport = transport_class(credentials=creds, always_use_jwt_access=True)
        use_jwt.assert_called_once_with(True)

    with mock.patch.object(
        service_account.Credentials, "with_always_use_jwt_access", create=True
    ) as use_jwt:
        creds = service_account.Credentials(None, None, None)
        transport = transport_class(credentials=creds, always_use_jwt_access=False)
        use_jwt.assert_not_called()


@pytest.mark.parametrize(
<<<<<<< HEAD
    "client_class",
    [
        TensorboardServiceClient,
        TensorboardServiceAsyncClient,
=======
    "client_class,transport_name",
    [
        (TensorboardServiceClient, "grpc"),
        (TensorboardServiceAsyncClient, "grpc_asyncio"),
>>>>>>> dc3be45c
    ],
)
def test_tensorboard_service_client_from_service_account_file(
    client_class, transport_name
):
    creds = ga_credentials.AnonymousCredentials()
    with mock.patch.object(
        service_account.Credentials, "from_service_account_file"
    ) as factory:
        factory.return_value = creds
        client = client_class.from_service_account_file(
            "dummy/file/path.json", transport=transport_name
        )
        assert client.transport._credentials == creds
        assert isinstance(client, client_class)

        client = client_class.from_service_account_json(
            "dummy/file/path.json", transport=transport_name
        )
        assert client.transport._credentials == creds
        assert isinstance(client, client_class)

        assert client.transport._host == ("aiplatform.googleapis.com:443")


def test_tensorboard_service_client_get_transport_class():
    transport = TensorboardServiceClient.get_transport_class()
    available_transports = [
        transports.TensorboardServiceGrpcTransport,
    ]
    assert transport in available_transports

    transport = TensorboardServiceClient.get_transport_class("grpc")
    assert transport == transports.TensorboardServiceGrpcTransport


@pytest.mark.parametrize(
    "client_class,transport_class,transport_name",
    [
        (TensorboardServiceClient, transports.TensorboardServiceGrpcTransport, "grpc"),
        (
            TensorboardServiceAsyncClient,
            transports.TensorboardServiceGrpcAsyncIOTransport,
            "grpc_asyncio",
        ),
    ],
)
@mock.patch.object(
    TensorboardServiceClient,
    "DEFAULT_ENDPOINT",
    modify_default_endpoint(TensorboardServiceClient),
)
@mock.patch.object(
    TensorboardServiceAsyncClient,
    "DEFAULT_ENDPOINT",
    modify_default_endpoint(TensorboardServiceAsyncClient),
)
def test_tensorboard_service_client_client_options(
    client_class, transport_class, transport_name
):
    # Check that if channel is provided we won't create a new one.
    with mock.patch.object(TensorboardServiceClient, "get_transport_class") as gtc:
        transport = transport_class(credentials=ga_credentials.AnonymousCredentials())
        client = client_class(transport=transport)
        gtc.assert_not_called()

    # Check that if channel is provided via str we will create a new one.
    with mock.patch.object(TensorboardServiceClient, "get_transport_class") as gtc:
        client = client_class(transport=transport_name)
        gtc.assert_called()

    # Check the case api_endpoint is provided.
    options = client_options.ClientOptions(api_endpoint="squid.clam.whelk")
    with mock.patch.object(transport_class, "__init__") as patched:
        patched.return_value = None
        client = client_class(transport=transport_name, client_options=options)
        patched.assert_called_once_with(
            credentials=None,
            credentials_file=None,
            host="squid.clam.whelk",
            scopes=None,
            client_cert_source_for_mtls=None,
            quota_project_id=None,
            client_info=transports.base.DEFAULT_CLIENT_INFO,
            always_use_jwt_access=True,
        )

    # Check the case api_endpoint is not provided and GOOGLE_API_USE_MTLS_ENDPOINT is
    # "never".
    with mock.patch.dict(os.environ, {"GOOGLE_API_USE_MTLS_ENDPOINT": "never"}):
        with mock.patch.object(transport_class, "__init__") as patched:
            patched.return_value = None
            client = client_class(transport=transport_name)
            patched.assert_called_once_with(
                credentials=None,
                credentials_file=None,
                host=client.DEFAULT_ENDPOINT,
                scopes=None,
                client_cert_source_for_mtls=None,
                quota_project_id=None,
                client_info=transports.base.DEFAULT_CLIENT_INFO,
                always_use_jwt_access=True,
            )

    # Check the case api_endpoint is not provided and GOOGLE_API_USE_MTLS_ENDPOINT is
    # "always".
    with mock.patch.dict(os.environ, {"GOOGLE_API_USE_MTLS_ENDPOINT": "always"}):
        with mock.patch.object(transport_class, "__init__") as patched:
            patched.return_value = None
            client = client_class(transport=transport_name)
            patched.assert_called_once_with(
                credentials=None,
                credentials_file=None,
                host=client.DEFAULT_MTLS_ENDPOINT,
                scopes=None,
                client_cert_source_for_mtls=None,
                quota_project_id=None,
                client_info=transports.base.DEFAULT_CLIENT_INFO,
                always_use_jwt_access=True,
            )

    # Check the case api_endpoint is not provided and GOOGLE_API_USE_MTLS_ENDPOINT has
    # unsupported value.
    with mock.patch.dict(os.environ, {"GOOGLE_API_USE_MTLS_ENDPOINT": "Unsupported"}):
        with pytest.raises(MutualTLSChannelError):
            client = client_class(transport=transport_name)

    # Check the case GOOGLE_API_USE_CLIENT_CERTIFICATE has unsupported value.
    with mock.patch.dict(
        os.environ, {"GOOGLE_API_USE_CLIENT_CERTIFICATE": "Unsupported"}
    ):
        with pytest.raises(ValueError):
            client = client_class(transport=transport_name)

    # Check the case quota_project_id is provided
    options = client_options.ClientOptions(quota_project_id="octopus")
    with mock.patch.object(transport_class, "__init__") as patched:
        patched.return_value = None
        client = client_class(client_options=options, transport=transport_name)
        patched.assert_called_once_with(
            credentials=None,
            credentials_file=None,
            host=client.DEFAULT_ENDPOINT,
            scopes=None,
            client_cert_source_for_mtls=None,
            quota_project_id="octopus",
            client_info=transports.base.DEFAULT_CLIENT_INFO,
            always_use_jwt_access=True,
        )


@pytest.mark.parametrize(
    "client_class,transport_class,transport_name,use_client_cert_env",
    [
        (
            TensorboardServiceClient,
            transports.TensorboardServiceGrpcTransport,
            "grpc",
            "true",
        ),
        (
            TensorboardServiceAsyncClient,
            transports.TensorboardServiceGrpcAsyncIOTransport,
            "grpc_asyncio",
            "true",
        ),
        (
            TensorboardServiceClient,
            transports.TensorboardServiceGrpcTransport,
            "grpc",
            "false",
        ),
        (
            TensorboardServiceAsyncClient,
            transports.TensorboardServiceGrpcAsyncIOTransport,
            "grpc_asyncio",
            "false",
        ),
    ],
)
@mock.patch.object(
    TensorboardServiceClient,
    "DEFAULT_ENDPOINT",
    modify_default_endpoint(TensorboardServiceClient),
)
@mock.patch.object(
    TensorboardServiceAsyncClient,
    "DEFAULT_ENDPOINT",
    modify_default_endpoint(TensorboardServiceAsyncClient),
)
@mock.patch.dict(os.environ, {"GOOGLE_API_USE_MTLS_ENDPOINT": "auto"})
def test_tensorboard_service_client_mtls_env_auto(
    client_class, transport_class, transport_name, use_client_cert_env
):
    # This tests the endpoint autoswitch behavior. Endpoint is autoswitched to the default
    # mtls endpoint, if GOOGLE_API_USE_CLIENT_CERTIFICATE is "true" and client cert exists.

    # Check the case client_cert_source is provided. Whether client cert is used depends on
    # GOOGLE_API_USE_CLIENT_CERTIFICATE value.
    with mock.patch.dict(
        os.environ, {"GOOGLE_API_USE_CLIENT_CERTIFICATE": use_client_cert_env}
    ):
        options = client_options.ClientOptions(
            client_cert_source=client_cert_source_callback
        )
        with mock.patch.object(transport_class, "__init__") as patched:
            patched.return_value = None
            client = client_class(client_options=options, transport=transport_name)

            if use_client_cert_env == "false":
                expected_client_cert_source = None
                expected_host = client.DEFAULT_ENDPOINT
            else:
                expected_client_cert_source = client_cert_source_callback
                expected_host = client.DEFAULT_MTLS_ENDPOINT

            patched.assert_called_once_with(
                credentials=None,
                credentials_file=None,
                host=expected_host,
                scopes=None,
                client_cert_source_for_mtls=expected_client_cert_source,
                quota_project_id=None,
                client_info=transports.base.DEFAULT_CLIENT_INFO,
                always_use_jwt_access=True,
            )

    # Check the case ADC client cert is provided. Whether client cert is used depends on
    # GOOGLE_API_USE_CLIENT_CERTIFICATE value.
    with mock.patch.dict(
        os.environ, {"GOOGLE_API_USE_CLIENT_CERTIFICATE": use_client_cert_env}
    ):
        with mock.patch.object(transport_class, "__init__") as patched:
            with mock.patch(
                "google.auth.transport.mtls.has_default_client_cert_source",
                return_value=True,
            ):
                with mock.patch(
                    "google.auth.transport.mtls.default_client_cert_source",
                    return_value=client_cert_source_callback,
                ):
                    if use_client_cert_env == "false":
                        expected_host = client.DEFAULT_ENDPOINT
                        expected_client_cert_source = None
                    else:
                        expected_host = client.DEFAULT_MTLS_ENDPOINT
                        expected_client_cert_source = client_cert_source_callback

                    patched.return_value = None
                    client = client_class(transport=transport_name)
                    patched.assert_called_once_with(
                        credentials=None,
                        credentials_file=None,
                        host=expected_host,
                        scopes=None,
                        client_cert_source_for_mtls=expected_client_cert_source,
                        quota_project_id=None,
                        client_info=transports.base.DEFAULT_CLIENT_INFO,
                        always_use_jwt_access=True,
                    )

    # Check the case client_cert_source and ADC client cert are not provided.
    with mock.patch.dict(
        os.environ, {"GOOGLE_API_USE_CLIENT_CERTIFICATE": use_client_cert_env}
    ):
        with mock.patch.object(transport_class, "__init__") as patched:
            with mock.patch(
                "google.auth.transport.mtls.has_default_client_cert_source",
                return_value=False,
            ):
                patched.return_value = None
                client = client_class(transport=transport_name)
                patched.assert_called_once_with(
                    credentials=None,
                    credentials_file=None,
                    host=client.DEFAULT_ENDPOINT,
                    scopes=None,
                    client_cert_source_for_mtls=None,
                    quota_project_id=None,
                    client_info=transports.base.DEFAULT_CLIENT_INFO,
                    always_use_jwt_access=True,
                )


@pytest.mark.parametrize(
    "client_class", [TensorboardServiceClient, TensorboardServiceAsyncClient]
)
@mock.patch.object(
    TensorboardServiceClient,
    "DEFAULT_ENDPOINT",
    modify_default_endpoint(TensorboardServiceClient),
)
@mock.patch.object(
    TensorboardServiceAsyncClient,
    "DEFAULT_ENDPOINT",
    modify_default_endpoint(TensorboardServiceAsyncClient),
)
def test_tensorboard_service_client_get_mtls_endpoint_and_cert_source(client_class):
    mock_client_cert_source = mock.Mock()

    # Test the case GOOGLE_API_USE_CLIENT_CERTIFICATE is "true".
    with mock.patch.dict(os.environ, {"GOOGLE_API_USE_CLIENT_CERTIFICATE": "true"}):
        mock_api_endpoint = "foo"
        options = client_options.ClientOptions(
            client_cert_source=mock_client_cert_source, api_endpoint=mock_api_endpoint
        )
        api_endpoint, cert_source = client_class.get_mtls_endpoint_and_cert_source(
            options
        )
        assert api_endpoint == mock_api_endpoint
        assert cert_source == mock_client_cert_source

    # Test the case GOOGLE_API_USE_CLIENT_CERTIFICATE is "false".
    with mock.patch.dict(os.environ, {"GOOGLE_API_USE_CLIENT_CERTIFICATE": "false"}):
        mock_client_cert_source = mock.Mock()
        mock_api_endpoint = "foo"
        options = client_options.ClientOptions(
            client_cert_source=mock_client_cert_source, api_endpoint=mock_api_endpoint
        )
        api_endpoint, cert_source = client_class.get_mtls_endpoint_and_cert_source(
            options
        )
        assert api_endpoint == mock_api_endpoint
        assert cert_source is None

    # Test the case GOOGLE_API_USE_MTLS_ENDPOINT is "never".
    with mock.patch.dict(os.environ, {"GOOGLE_API_USE_MTLS_ENDPOINT": "never"}):
        api_endpoint, cert_source = client_class.get_mtls_endpoint_and_cert_source()
        assert api_endpoint == client_class.DEFAULT_ENDPOINT
        assert cert_source is None

    # Test the case GOOGLE_API_USE_MTLS_ENDPOINT is "always".
    with mock.patch.dict(os.environ, {"GOOGLE_API_USE_MTLS_ENDPOINT": "always"}):
        api_endpoint, cert_source = client_class.get_mtls_endpoint_and_cert_source()
        assert api_endpoint == client_class.DEFAULT_MTLS_ENDPOINT
        assert cert_source is None

    # Test the case GOOGLE_API_USE_MTLS_ENDPOINT is "auto" and default cert doesn't exist.
    with mock.patch.dict(os.environ, {"GOOGLE_API_USE_CLIENT_CERTIFICATE": "true"}):
        with mock.patch(
            "google.auth.transport.mtls.has_default_client_cert_source",
            return_value=False,
        ):
            api_endpoint, cert_source = client_class.get_mtls_endpoint_and_cert_source()
            assert api_endpoint == client_class.DEFAULT_ENDPOINT
            assert cert_source is None

    # Test the case GOOGLE_API_USE_MTLS_ENDPOINT is "auto" and default cert exists.
    with mock.patch.dict(os.environ, {"GOOGLE_API_USE_CLIENT_CERTIFICATE": "true"}):
        with mock.patch(
            "google.auth.transport.mtls.has_default_client_cert_source",
            return_value=True,
        ):
            with mock.patch(
                "google.auth.transport.mtls.default_client_cert_source",
                return_value=mock_client_cert_source,
            ):
                (
                    api_endpoint,
                    cert_source,
                ) = client_class.get_mtls_endpoint_and_cert_source()
                assert api_endpoint == client_class.DEFAULT_MTLS_ENDPOINT
                assert cert_source == mock_client_cert_source


@pytest.mark.parametrize(
    "client_class,transport_class,transport_name",
    [
        (TensorboardServiceClient, transports.TensorboardServiceGrpcTransport, "grpc"),
        (
            TensorboardServiceAsyncClient,
            transports.TensorboardServiceGrpcAsyncIOTransport,
            "grpc_asyncio",
        ),
    ],
)
def test_tensorboard_service_client_client_options_scopes(
    client_class, transport_class, transport_name
):
    # Check the case scopes are provided.
    options = client_options.ClientOptions(
        scopes=["1", "2"],
    )
    with mock.patch.object(transport_class, "__init__") as patched:
        patched.return_value = None
        client = client_class(client_options=options, transport=transport_name)
        patched.assert_called_once_with(
            credentials=None,
            credentials_file=None,
            host=client.DEFAULT_ENDPOINT,
            scopes=["1", "2"],
            client_cert_source_for_mtls=None,
            quota_project_id=None,
            client_info=transports.base.DEFAULT_CLIENT_INFO,
            always_use_jwt_access=True,
        )


@pytest.mark.parametrize(
    "client_class,transport_class,transport_name,grpc_helpers",
    [
        (
            TensorboardServiceClient,
            transports.TensorboardServiceGrpcTransport,
            "grpc",
            grpc_helpers,
        ),
        (
            TensorboardServiceAsyncClient,
            transports.TensorboardServiceGrpcAsyncIOTransport,
            "grpc_asyncio",
            grpc_helpers_async,
        ),
    ],
)
def test_tensorboard_service_client_client_options_credentials_file(
    client_class, transport_class, transport_name, grpc_helpers
):
    # Check the case credentials file is provided.
    options = client_options.ClientOptions(credentials_file="credentials.json")

    with mock.patch.object(transport_class, "__init__") as patched:
        patched.return_value = None
        client = client_class(client_options=options, transport=transport_name)
        patched.assert_called_once_with(
            credentials=None,
            credentials_file="credentials.json",
            host=client.DEFAULT_ENDPOINT,
            scopes=None,
            client_cert_source_for_mtls=None,
            quota_project_id=None,
            client_info=transports.base.DEFAULT_CLIENT_INFO,
            always_use_jwt_access=True,
        )


def test_tensorboard_service_client_client_options_from_dict():
    with mock.patch(
        "google.cloud.aiplatform_v1beta1.services.tensorboard_service.transports.TensorboardServiceGrpcTransport.__init__"
    ) as grpc_transport:
        grpc_transport.return_value = None
        client = TensorboardServiceClient(
            client_options={"api_endpoint": "squid.clam.whelk"}
        )
        grpc_transport.assert_called_once_with(
            credentials=None,
            credentials_file=None,
            host="squid.clam.whelk",
            scopes=None,
            client_cert_source_for_mtls=None,
            quota_project_id=None,
            client_info=transports.base.DEFAULT_CLIENT_INFO,
            always_use_jwt_access=True,
        )


@pytest.mark.parametrize(
<<<<<<< HEAD
=======
    "client_class,transport_class,transport_name,grpc_helpers",
    [
        (
            TensorboardServiceClient,
            transports.TensorboardServiceGrpcTransport,
            "grpc",
            grpc_helpers,
        ),
        (
            TensorboardServiceAsyncClient,
            transports.TensorboardServiceGrpcAsyncIOTransport,
            "grpc_asyncio",
            grpc_helpers_async,
        ),
    ],
)
def test_tensorboard_service_client_create_channel_credentials_file(
    client_class, transport_class, transport_name, grpc_helpers
):
    # Check the case credentials file is provided.
    options = client_options.ClientOptions(credentials_file="credentials.json")

    with mock.patch.object(transport_class, "__init__") as patched:
        patched.return_value = None
        client = client_class(client_options=options, transport=transport_name)
        patched.assert_called_once_with(
            credentials=None,
            credentials_file="credentials.json",
            host=client.DEFAULT_ENDPOINT,
            scopes=None,
            client_cert_source_for_mtls=None,
            quota_project_id=None,
            client_info=transports.base.DEFAULT_CLIENT_INFO,
            always_use_jwt_access=True,
        )

    # test that the credentials from file are saved and used as the credentials.
    with mock.patch.object(
        google.auth, "load_credentials_from_file", autospec=True
    ) as load_creds, mock.patch.object(
        google.auth, "default", autospec=True
    ) as adc, mock.patch.object(
        grpc_helpers, "create_channel"
    ) as create_channel:
        creds = ga_credentials.AnonymousCredentials()
        file_creds = ga_credentials.AnonymousCredentials()
        load_creds.return_value = (file_creds, None)
        adc.return_value = (creds, None)
        client = client_class(client_options=options, transport=transport_name)
        create_channel.assert_called_with(
            "aiplatform.googleapis.com:443",
            credentials=file_creds,
            credentials_file=None,
            quota_project_id=None,
            default_scopes=("https://www.googleapis.com/auth/cloud-platform",),
            scopes=None,
            default_host="aiplatform.googleapis.com",
            ssl_credentials=None,
            options=[
                ("grpc.max_send_message_length", -1),
                ("grpc.max_receive_message_length", -1),
            ],
        )


@pytest.mark.parametrize(
>>>>>>> dc3be45c
    "request_type",
    [
        tensorboard_service.CreateTensorboardRequest,
        dict,
    ],
)
def test_create_tensorboard(request_type, transport: str = "grpc"):
    client = TensorboardServiceClient(
        credentials=ga_credentials.AnonymousCredentials(),
        transport=transport,
    )

    # Everything is optional in proto3 as far as the runtime is concerned,
    # and we are mocking out the actual API, so just send an empty request.
    request = request_type()

    # Mock the actual call within the gRPC stub, and fake the request.
    with mock.patch.object(
        type(client.transport.create_tensorboard), "__call__"
    ) as call:
        # Designate an appropriate return value for the call.
        call.return_value = operations_pb2.Operation(name="operations/spam")
        response = client.create_tensorboard(request)

        # Establish that the underlying gRPC stub method was called.
        assert len(call.mock_calls) == 1
        _, args, _ = call.mock_calls[0]
        assert args[0] == tensorboard_service.CreateTensorboardRequest()

    # Establish that the response is the type that we expect.
    assert isinstance(response, future.Future)


def test_create_tensorboard_empty_call():
    # This test is a coverage failsafe to make sure that totally empty calls,
    # i.e. request == None and no flattened fields passed, work.
    client = TensorboardServiceClient(
        credentials=ga_credentials.AnonymousCredentials(),
        transport="grpc",
    )

    # Mock the actual call within the gRPC stub, and fake the request.
    with mock.patch.object(
        type(client.transport.create_tensorboard), "__call__"
    ) as call:
        client.create_tensorboard()
        call.assert_called()
        _, args, _ = call.mock_calls[0]
        assert args[0] == tensorboard_service.CreateTensorboardRequest()


@pytest.mark.asyncio
async def test_create_tensorboard_async(
    transport: str = "grpc_asyncio",
    request_type=tensorboard_service.CreateTensorboardRequest,
):
    client = TensorboardServiceAsyncClient(
        credentials=ga_credentials.AnonymousCredentials(),
        transport=transport,
    )

    # Everything is optional in proto3 as far as the runtime is concerned,
    # and we are mocking out the actual API, so just send an empty request.
    request = request_type()

    # Mock the actual call within the gRPC stub, and fake the request.
    with mock.patch.object(
        type(client.transport.create_tensorboard), "__call__"
    ) as call:
        # Designate an appropriate return value for the call.
        call.return_value = grpc_helpers_async.FakeUnaryUnaryCall(
            operations_pb2.Operation(name="operations/spam")
        )
        response = await client.create_tensorboard(request)

        # Establish that the underlying gRPC stub method was called.
        assert len(call.mock_calls)
        _, args, _ = call.mock_calls[0]
        assert args[0] == tensorboard_service.CreateTensorboardRequest()

    # Establish that the response is the type that we expect.
    assert isinstance(response, future.Future)


@pytest.mark.asyncio
async def test_create_tensorboard_async_from_dict():
    await test_create_tensorboard_async(request_type=dict)


def test_create_tensorboard_field_headers():
    client = TensorboardServiceClient(
        credentials=ga_credentials.AnonymousCredentials(),
    )

    # Any value that is part of the HTTP/1.1 URI should be sent as
    # a field header. Set these to a non-empty value.
    request = tensorboard_service.CreateTensorboardRequest()

    request.parent = "parent_value"

    # Mock the actual call within the gRPC stub, and fake the request.
    with mock.patch.object(
        type(client.transport.create_tensorboard), "__call__"
    ) as call:
        call.return_value = operations_pb2.Operation(name="operations/op")
        client.create_tensorboard(request)

        # Establish that the underlying gRPC stub method was called.
        assert len(call.mock_calls) == 1
        _, args, _ = call.mock_calls[0]
        assert args[0] == request

    # Establish that the field header was sent.
    _, _, kw = call.mock_calls[0]
    assert (
        "x-goog-request-params",
<<<<<<< HEAD
        "parent=parent/value",
=======
        "parent=parent_value",
>>>>>>> dc3be45c
    ) in kw["metadata"]


@pytest.mark.asyncio
async def test_create_tensorboard_field_headers_async():
    client = TensorboardServiceAsyncClient(
        credentials=ga_credentials.AnonymousCredentials(),
    )

    # Any value that is part of the HTTP/1.1 URI should be sent as
    # a field header. Set these to a non-empty value.
    request = tensorboard_service.CreateTensorboardRequest()

    request.parent = "parent_value"

    # Mock the actual call within the gRPC stub, and fake the request.
    with mock.patch.object(
        type(client.transport.create_tensorboard), "__call__"
    ) as call:
        call.return_value = grpc_helpers_async.FakeUnaryUnaryCall(
            operations_pb2.Operation(name="operations/op")
        )
        await client.create_tensorboard(request)

        # Establish that the underlying gRPC stub method was called.
        assert len(call.mock_calls)
        _, args, _ = call.mock_calls[0]
        assert args[0] == request

    # Establish that the field header was sent.
    _, _, kw = call.mock_calls[0]
    assert (
        "x-goog-request-params",
<<<<<<< HEAD
        "parent=parent/value",
=======
        "parent=parent_value",
>>>>>>> dc3be45c
    ) in kw["metadata"]


def test_create_tensorboard_flattened():
    client = TensorboardServiceClient(
        credentials=ga_credentials.AnonymousCredentials(),
    )

    # Mock the actual call within the gRPC stub, and fake the request.
    with mock.patch.object(
        type(client.transport.create_tensorboard), "__call__"
    ) as call:
        # Designate an appropriate return value for the call.
        call.return_value = operations_pb2.Operation(name="operations/op")
        # Call the method with a truthy value for each flattened field,
        # using the keyword arguments to the method.
        client.create_tensorboard(
            parent="parent_value",
            tensorboard=gca_tensorboard.Tensorboard(name="name_value"),
        )

        # Establish that the underlying call was made with the expected
        # request object values.
        assert len(call.mock_calls) == 1
        _, args, _ = call.mock_calls[0]
        arg = args[0].parent
        mock_val = "parent_value"
        assert arg == mock_val
        arg = args[0].tensorboard
        mock_val = gca_tensorboard.Tensorboard(name="name_value")
        assert arg == mock_val


def test_create_tensorboard_flattened_error():
    client = TensorboardServiceClient(
        credentials=ga_credentials.AnonymousCredentials(),
    )

    # Attempting to call a method with both a request object and flattened
    # fields is an error.
    with pytest.raises(ValueError):
        client.create_tensorboard(
            tensorboard_service.CreateTensorboardRequest(),
            parent="parent_value",
            tensorboard=gca_tensorboard.Tensorboard(name="name_value"),
        )


@pytest.mark.asyncio
async def test_create_tensorboard_flattened_async():
    client = TensorboardServiceAsyncClient(
        credentials=ga_credentials.AnonymousCredentials(),
    )

    # Mock the actual call within the gRPC stub, and fake the request.
    with mock.patch.object(
        type(client.transport.create_tensorboard), "__call__"
    ) as call:
        # Designate an appropriate return value for the call.
        call.return_value = operations_pb2.Operation(name="operations/op")

        call.return_value = grpc_helpers_async.FakeUnaryUnaryCall(
            operations_pb2.Operation(name="operations/spam")
        )
        # Call the method with a truthy value for each flattened field,
        # using the keyword arguments to the method.
        response = await client.create_tensorboard(
            parent="parent_value",
            tensorboard=gca_tensorboard.Tensorboard(name="name_value"),
        )

        # Establish that the underlying call was made with the expected
        # request object values.
        assert len(call.mock_calls)
        _, args, _ = call.mock_calls[0]
        arg = args[0].parent
        mock_val = "parent_value"
        assert arg == mock_val
        arg = args[0].tensorboard
        mock_val = gca_tensorboard.Tensorboard(name="name_value")
        assert arg == mock_val


@pytest.mark.asyncio
async def test_create_tensorboard_flattened_error_async():
    client = TensorboardServiceAsyncClient(
        credentials=ga_credentials.AnonymousCredentials(),
    )

    # Attempting to call a method with both a request object and flattened
    # fields is an error.
    with pytest.raises(ValueError):
        await client.create_tensorboard(
            tensorboard_service.CreateTensorboardRequest(),
            parent="parent_value",
            tensorboard=gca_tensorboard.Tensorboard(name="name_value"),
        )


@pytest.mark.parametrize(
    "request_type",
    [
        tensorboard_service.GetTensorboardRequest,
        dict,
    ],
)
def test_get_tensorboard(request_type, transport: str = "grpc"):
    client = TensorboardServiceClient(
        credentials=ga_credentials.AnonymousCredentials(),
        transport=transport,
    )

    # Everything is optional in proto3 as far as the runtime is concerned,
    # and we are mocking out the actual API, so just send an empty request.
    request = request_type()

    # Mock the actual call within the gRPC stub, and fake the request.
    with mock.patch.object(type(client.transport.get_tensorboard), "__call__") as call:
        # Designate an appropriate return value for the call.
        call.return_value = tensorboard.Tensorboard(
            name="name_value",
            display_name="display_name_value",
            description="description_value",
            blob_storage_path_prefix="blob_storage_path_prefix_value",
            run_count=989,
            etag="etag_value",
        )
        response = client.get_tensorboard(request)

        # Establish that the underlying gRPC stub method was called.
        assert len(call.mock_calls) == 1
        _, args, _ = call.mock_calls[0]
        assert args[0] == tensorboard_service.GetTensorboardRequest()

    # Establish that the response is the type that we expect.
    assert isinstance(response, tensorboard.Tensorboard)
    assert response.name == "name_value"
    assert response.display_name == "display_name_value"
    assert response.description == "description_value"
    assert response.blob_storage_path_prefix == "blob_storage_path_prefix_value"
    assert response.run_count == 989
    assert response.etag == "etag_value"


def test_get_tensorboard_empty_call():
    # This test is a coverage failsafe to make sure that totally empty calls,
    # i.e. request == None and no flattened fields passed, work.
    client = TensorboardServiceClient(
        credentials=ga_credentials.AnonymousCredentials(),
        transport="grpc",
    )

    # Mock the actual call within the gRPC stub, and fake the request.
    with mock.patch.object(type(client.transport.get_tensorboard), "__call__") as call:
        client.get_tensorboard()
        call.assert_called()
        _, args, _ = call.mock_calls[0]
        assert args[0] == tensorboard_service.GetTensorboardRequest()


@pytest.mark.asyncio
async def test_get_tensorboard_async(
    transport: str = "grpc_asyncio",
    request_type=tensorboard_service.GetTensorboardRequest,
):
    client = TensorboardServiceAsyncClient(
        credentials=ga_credentials.AnonymousCredentials(),
        transport=transport,
    )

    # Everything is optional in proto3 as far as the runtime is concerned,
    # and we are mocking out the actual API, so just send an empty request.
    request = request_type()

    # Mock the actual call within the gRPC stub, and fake the request.
    with mock.patch.object(type(client.transport.get_tensorboard), "__call__") as call:
        # Designate an appropriate return value for the call.
        call.return_value = grpc_helpers_async.FakeUnaryUnaryCall(
            tensorboard.Tensorboard(
                name="name_value",
                display_name="display_name_value",
                description="description_value",
                blob_storage_path_prefix="blob_storage_path_prefix_value",
                run_count=989,
                etag="etag_value",
            )
        )
        response = await client.get_tensorboard(request)

        # Establish that the underlying gRPC stub method was called.
        assert len(call.mock_calls)
        _, args, _ = call.mock_calls[0]
        assert args[0] == tensorboard_service.GetTensorboardRequest()

    # Establish that the response is the type that we expect.
    assert isinstance(response, tensorboard.Tensorboard)
    assert response.name == "name_value"
    assert response.display_name == "display_name_value"
    assert response.description == "description_value"
    assert response.blob_storage_path_prefix == "blob_storage_path_prefix_value"
    assert response.run_count == 989
    assert response.etag == "etag_value"


@pytest.mark.asyncio
async def test_get_tensorboard_async_from_dict():
    await test_get_tensorboard_async(request_type=dict)


def test_get_tensorboard_field_headers():
    client = TensorboardServiceClient(
        credentials=ga_credentials.AnonymousCredentials(),
    )

    # Any value that is part of the HTTP/1.1 URI should be sent as
    # a field header. Set these to a non-empty value.
    request = tensorboard_service.GetTensorboardRequest()

    request.name = "name_value"

    # Mock the actual call within the gRPC stub, and fake the request.
    with mock.patch.object(type(client.transport.get_tensorboard), "__call__") as call:
        call.return_value = tensorboard.Tensorboard()
        client.get_tensorboard(request)

        # Establish that the underlying gRPC stub method was called.
        assert len(call.mock_calls) == 1
        _, args, _ = call.mock_calls[0]
        assert args[0] == request

    # Establish that the field header was sent.
    _, _, kw = call.mock_calls[0]
    assert (
        "x-goog-request-params",
<<<<<<< HEAD
        "name=name/value",
=======
        "name=name_value",
>>>>>>> dc3be45c
    ) in kw["metadata"]


@pytest.mark.asyncio
async def test_get_tensorboard_field_headers_async():
    client = TensorboardServiceAsyncClient(
        credentials=ga_credentials.AnonymousCredentials(),
    )

    # Any value that is part of the HTTP/1.1 URI should be sent as
    # a field header. Set these to a non-empty value.
    request = tensorboard_service.GetTensorboardRequest()

    request.name = "name_value"

    # Mock the actual call within the gRPC stub, and fake the request.
    with mock.patch.object(type(client.transport.get_tensorboard), "__call__") as call:
        call.return_value = grpc_helpers_async.FakeUnaryUnaryCall(
            tensorboard.Tensorboard()
        )
        await client.get_tensorboard(request)

        # Establish that the underlying gRPC stub method was called.
        assert len(call.mock_calls)
        _, args, _ = call.mock_calls[0]
        assert args[0] == request

    # Establish that the field header was sent.
    _, _, kw = call.mock_calls[0]
    assert (
        "x-goog-request-params",
<<<<<<< HEAD
        "name=name/value",
=======
        "name=name_value",
>>>>>>> dc3be45c
    ) in kw["metadata"]


def test_get_tensorboard_flattened():
    client = TensorboardServiceClient(
        credentials=ga_credentials.AnonymousCredentials(),
    )

    # Mock the actual call within the gRPC stub, and fake the request.
    with mock.patch.object(type(client.transport.get_tensorboard), "__call__") as call:
        # Designate an appropriate return value for the call.
        call.return_value = tensorboard.Tensorboard()
        # Call the method with a truthy value for each flattened field,
        # using the keyword arguments to the method.
        client.get_tensorboard(
            name="name_value",
        )

        # Establish that the underlying call was made with the expected
        # request object values.
        assert len(call.mock_calls) == 1
        _, args, _ = call.mock_calls[0]
        arg = args[0].name
        mock_val = "name_value"
        assert arg == mock_val


def test_get_tensorboard_flattened_error():
    client = TensorboardServiceClient(
        credentials=ga_credentials.AnonymousCredentials(),
    )

    # Attempting to call a method with both a request object and flattened
    # fields is an error.
    with pytest.raises(ValueError):
        client.get_tensorboard(
            tensorboard_service.GetTensorboardRequest(),
            name="name_value",
        )


@pytest.mark.asyncio
async def test_get_tensorboard_flattened_async():
    client = TensorboardServiceAsyncClient(
        credentials=ga_credentials.AnonymousCredentials(),
    )

    # Mock the actual call within the gRPC stub, and fake the request.
    with mock.patch.object(type(client.transport.get_tensorboard), "__call__") as call:
        # Designate an appropriate return value for the call.
        call.return_value = tensorboard.Tensorboard()

        call.return_value = grpc_helpers_async.FakeUnaryUnaryCall(
            tensorboard.Tensorboard()
        )
        # Call the method with a truthy value for each flattened field,
        # using the keyword arguments to the method.
        response = await client.get_tensorboard(
            name="name_value",
        )

        # Establish that the underlying call was made with the expected
        # request object values.
        assert len(call.mock_calls)
        _, args, _ = call.mock_calls[0]
        arg = args[0].name
        mock_val = "name_value"
        assert arg == mock_val


@pytest.mark.asyncio
async def test_get_tensorboard_flattened_error_async():
    client = TensorboardServiceAsyncClient(
        credentials=ga_credentials.AnonymousCredentials(),
    )

    # Attempting to call a method with both a request object and flattened
    # fields is an error.
    with pytest.raises(ValueError):
        await client.get_tensorboard(
            tensorboard_service.GetTensorboardRequest(),
            name="name_value",
        )


@pytest.mark.parametrize(
    "request_type",
    [
        tensorboard_service.UpdateTensorboardRequest,
        dict,
    ],
)
def test_update_tensorboard(request_type, transport: str = "grpc"):
    client = TensorboardServiceClient(
        credentials=ga_credentials.AnonymousCredentials(),
        transport=transport,
    )

    # Everything is optional in proto3 as far as the runtime is concerned,
    # and we are mocking out the actual API, so just send an empty request.
    request = request_type()

    # Mock the actual call within the gRPC stub, and fake the request.
    with mock.patch.object(
        type(client.transport.update_tensorboard), "__call__"
    ) as call:
        # Designate an appropriate return value for the call.
        call.return_value = operations_pb2.Operation(name="operations/spam")
        response = client.update_tensorboard(request)

        # Establish that the underlying gRPC stub method was called.
        assert len(call.mock_calls) == 1
        _, args, _ = call.mock_calls[0]
        assert args[0] == tensorboard_service.UpdateTensorboardRequest()

    # Establish that the response is the type that we expect.
    assert isinstance(response, future.Future)


def test_update_tensorboard_empty_call():
    # This test is a coverage failsafe to make sure that totally empty calls,
    # i.e. request == None and no flattened fields passed, work.
    client = TensorboardServiceClient(
        credentials=ga_credentials.AnonymousCredentials(),
        transport="grpc",
    )

    # Mock the actual call within the gRPC stub, and fake the request.
    with mock.patch.object(
        type(client.transport.update_tensorboard), "__call__"
    ) as call:
        client.update_tensorboard()
        call.assert_called()
        _, args, _ = call.mock_calls[0]
        assert args[0] == tensorboard_service.UpdateTensorboardRequest()


@pytest.mark.asyncio
async def test_update_tensorboard_async(
    transport: str = "grpc_asyncio",
    request_type=tensorboard_service.UpdateTensorboardRequest,
):
    client = TensorboardServiceAsyncClient(
        credentials=ga_credentials.AnonymousCredentials(),
        transport=transport,
    )

    # Everything is optional in proto3 as far as the runtime is concerned,
    # and we are mocking out the actual API, so just send an empty request.
    request = request_type()

    # Mock the actual call within the gRPC stub, and fake the request.
    with mock.patch.object(
        type(client.transport.update_tensorboard), "__call__"
    ) as call:
        # Designate an appropriate return value for the call.
        call.return_value = grpc_helpers_async.FakeUnaryUnaryCall(
            operations_pb2.Operation(name="operations/spam")
        )
        response = await client.update_tensorboard(request)

        # Establish that the underlying gRPC stub method was called.
        assert len(call.mock_calls)
        _, args, _ = call.mock_calls[0]
        assert args[0] == tensorboard_service.UpdateTensorboardRequest()

    # Establish that the response is the type that we expect.
    assert isinstance(response, future.Future)


@pytest.mark.asyncio
async def test_update_tensorboard_async_from_dict():
    await test_update_tensorboard_async(request_type=dict)


def test_update_tensorboard_field_headers():
    client = TensorboardServiceClient(
        credentials=ga_credentials.AnonymousCredentials(),
    )

    # Any value that is part of the HTTP/1.1 URI should be sent as
    # a field header. Set these to a non-empty value.
    request = tensorboard_service.UpdateTensorboardRequest()

    request.tensorboard.name = "name_value"

    # Mock the actual call within the gRPC stub, and fake the request.
    with mock.patch.object(
        type(client.transport.update_tensorboard), "__call__"
    ) as call:
        call.return_value = operations_pb2.Operation(name="operations/op")
        client.update_tensorboard(request)

        # Establish that the underlying gRPC stub method was called.
        assert len(call.mock_calls) == 1
        _, args, _ = call.mock_calls[0]
        assert args[0] == request

    # Establish that the field header was sent.
    _, _, kw = call.mock_calls[0]
    assert (
        "x-goog-request-params",
<<<<<<< HEAD
        "tensorboard.name=tensorboard.name/value",
=======
        "tensorboard.name=name_value",
>>>>>>> dc3be45c
    ) in kw["metadata"]


@pytest.mark.asyncio
async def test_update_tensorboard_field_headers_async():
    client = TensorboardServiceAsyncClient(
        credentials=ga_credentials.AnonymousCredentials(),
    )

    # Any value that is part of the HTTP/1.1 URI should be sent as
    # a field header. Set these to a non-empty value.
    request = tensorboard_service.UpdateTensorboardRequest()

    request.tensorboard.name = "name_value"

    # Mock the actual call within the gRPC stub, and fake the request.
    with mock.patch.object(
        type(client.transport.update_tensorboard), "__call__"
    ) as call:
        call.return_value = grpc_helpers_async.FakeUnaryUnaryCall(
            operations_pb2.Operation(name="operations/op")
        )
        await client.update_tensorboard(request)

        # Establish that the underlying gRPC stub method was called.
        assert len(call.mock_calls)
        _, args, _ = call.mock_calls[0]
        assert args[0] == request

    # Establish that the field header was sent.
    _, _, kw = call.mock_calls[0]
    assert (
        "x-goog-request-params",
<<<<<<< HEAD
        "tensorboard.name=tensorboard.name/value",
=======
        "tensorboard.name=name_value",
>>>>>>> dc3be45c
    ) in kw["metadata"]


def test_update_tensorboard_flattened():
    client = TensorboardServiceClient(
        credentials=ga_credentials.AnonymousCredentials(),
    )

    # Mock the actual call within the gRPC stub, and fake the request.
    with mock.patch.object(
        type(client.transport.update_tensorboard), "__call__"
    ) as call:
        # Designate an appropriate return value for the call.
        call.return_value = operations_pb2.Operation(name="operations/op")
        # Call the method with a truthy value for each flattened field,
        # using the keyword arguments to the method.
        client.update_tensorboard(
            tensorboard=gca_tensorboard.Tensorboard(name="name_value"),
            update_mask=field_mask_pb2.FieldMask(paths=["paths_value"]),
        )

        # Establish that the underlying call was made with the expected
        # request object values.
        assert len(call.mock_calls) == 1
        _, args, _ = call.mock_calls[0]
        arg = args[0].tensorboard
        mock_val = gca_tensorboard.Tensorboard(name="name_value")
        assert arg == mock_val
        arg = args[0].update_mask
        mock_val = field_mask_pb2.FieldMask(paths=["paths_value"])
        assert arg == mock_val


def test_update_tensorboard_flattened_error():
    client = TensorboardServiceClient(
        credentials=ga_credentials.AnonymousCredentials(),
    )

    # Attempting to call a method with both a request object and flattened
    # fields is an error.
    with pytest.raises(ValueError):
        client.update_tensorboard(
            tensorboard_service.UpdateTensorboardRequest(),
            tensorboard=gca_tensorboard.Tensorboard(name="name_value"),
            update_mask=field_mask_pb2.FieldMask(paths=["paths_value"]),
        )


@pytest.mark.asyncio
async def test_update_tensorboard_flattened_async():
    client = TensorboardServiceAsyncClient(
        credentials=ga_credentials.AnonymousCredentials(),
    )

    # Mock the actual call within the gRPC stub, and fake the request.
    with mock.patch.object(
        type(client.transport.update_tensorboard), "__call__"
    ) as call:
        # Designate an appropriate return value for the call.
        call.return_value = operations_pb2.Operation(name="operations/op")

        call.return_value = grpc_helpers_async.FakeUnaryUnaryCall(
            operations_pb2.Operation(name="operations/spam")
        )
        # Call the method with a truthy value for each flattened field,
        # using the keyword arguments to the method.
        response = await client.update_tensorboard(
            tensorboard=gca_tensorboard.Tensorboard(name="name_value"),
            update_mask=field_mask_pb2.FieldMask(paths=["paths_value"]),
        )

        # Establish that the underlying call was made with the expected
        # request object values.
        assert len(call.mock_calls)
        _, args, _ = call.mock_calls[0]
        arg = args[0].tensorboard
        mock_val = gca_tensorboard.Tensorboard(name="name_value")
        assert arg == mock_val
        arg = args[0].update_mask
        mock_val = field_mask_pb2.FieldMask(paths=["paths_value"])
        assert arg == mock_val


@pytest.mark.asyncio
async def test_update_tensorboard_flattened_error_async():
    client = TensorboardServiceAsyncClient(
        credentials=ga_credentials.AnonymousCredentials(),
    )

    # Attempting to call a method with both a request object and flattened
    # fields is an error.
    with pytest.raises(ValueError):
        await client.update_tensorboard(
            tensorboard_service.UpdateTensorboardRequest(),
            tensorboard=gca_tensorboard.Tensorboard(name="name_value"),
            update_mask=field_mask_pb2.FieldMask(paths=["paths_value"]),
        )


@pytest.mark.parametrize(
    "request_type",
    [
        tensorboard_service.ListTensorboardsRequest,
        dict,
    ],
)
def test_list_tensorboards(request_type, transport: str = "grpc"):
    client = TensorboardServiceClient(
        credentials=ga_credentials.AnonymousCredentials(),
        transport=transport,
    )

    # Everything is optional in proto3 as far as the runtime is concerned,
    # and we are mocking out the actual API, so just send an empty request.
    request = request_type()

    # Mock the actual call within the gRPC stub, and fake the request.
    with mock.patch.object(
        type(client.transport.list_tensorboards), "__call__"
    ) as call:
        # Designate an appropriate return value for the call.
        call.return_value = tensorboard_service.ListTensorboardsResponse(
            next_page_token="next_page_token_value",
        )
        response = client.list_tensorboards(request)

        # Establish that the underlying gRPC stub method was called.
        assert len(call.mock_calls) == 1
        _, args, _ = call.mock_calls[0]
        assert args[0] == tensorboard_service.ListTensorboardsRequest()

    # Establish that the response is the type that we expect.
    assert isinstance(response, pagers.ListTensorboardsPager)
    assert response.next_page_token == "next_page_token_value"


def test_list_tensorboards_empty_call():
    # This test is a coverage failsafe to make sure that totally empty calls,
    # i.e. request == None and no flattened fields passed, work.
    client = TensorboardServiceClient(
        credentials=ga_credentials.AnonymousCredentials(),
        transport="grpc",
    )

    # Mock the actual call within the gRPC stub, and fake the request.
    with mock.patch.object(
        type(client.transport.list_tensorboards), "__call__"
    ) as call:
        client.list_tensorboards()
        call.assert_called()
        _, args, _ = call.mock_calls[0]
        assert args[0] == tensorboard_service.ListTensorboardsRequest()


@pytest.mark.asyncio
async def test_list_tensorboards_async(
    transport: str = "grpc_asyncio",
    request_type=tensorboard_service.ListTensorboardsRequest,
):
    client = TensorboardServiceAsyncClient(
        credentials=ga_credentials.AnonymousCredentials(),
        transport=transport,
    )

    # Everything is optional in proto3 as far as the runtime is concerned,
    # and we are mocking out the actual API, so just send an empty request.
    request = request_type()

    # Mock the actual call within the gRPC stub, and fake the request.
    with mock.patch.object(
        type(client.transport.list_tensorboards), "__call__"
    ) as call:
        # Designate an appropriate return value for the call.
        call.return_value = grpc_helpers_async.FakeUnaryUnaryCall(
            tensorboard_service.ListTensorboardsResponse(
                next_page_token="next_page_token_value",
            )
        )
        response = await client.list_tensorboards(request)

        # Establish that the underlying gRPC stub method was called.
        assert len(call.mock_calls)
        _, args, _ = call.mock_calls[0]
        assert args[0] == tensorboard_service.ListTensorboardsRequest()

    # Establish that the response is the type that we expect.
    assert isinstance(response, pagers.ListTensorboardsAsyncPager)
    assert response.next_page_token == "next_page_token_value"


@pytest.mark.asyncio
async def test_list_tensorboards_async_from_dict():
    await test_list_tensorboards_async(request_type=dict)


def test_list_tensorboards_field_headers():
    client = TensorboardServiceClient(
        credentials=ga_credentials.AnonymousCredentials(),
    )

    # Any value that is part of the HTTP/1.1 URI should be sent as
    # a field header. Set these to a non-empty value.
    request = tensorboard_service.ListTensorboardsRequest()

    request.parent = "parent_value"

    # Mock the actual call within the gRPC stub, and fake the request.
    with mock.patch.object(
        type(client.transport.list_tensorboards), "__call__"
    ) as call:
        call.return_value = tensorboard_service.ListTensorboardsResponse()
        client.list_tensorboards(request)

        # Establish that the underlying gRPC stub method was called.
        assert len(call.mock_calls) == 1
        _, args, _ = call.mock_calls[0]
        assert args[0] == request

    # Establish that the field header was sent.
    _, _, kw = call.mock_calls[0]
    assert (
        "x-goog-request-params",
<<<<<<< HEAD
        "parent=parent/value",
=======
        "parent=parent_value",
>>>>>>> dc3be45c
    ) in kw["metadata"]


@pytest.mark.asyncio
async def test_list_tensorboards_field_headers_async():
    client = TensorboardServiceAsyncClient(
        credentials=ga_credentials.AnonymousCredentials(),
    )

    # Any value that is part of the HTTP/1.1 URI should be sent as
    # a field header. Set these to a non-empty value.
    request = tensorboard_service.ListTensorboardsRequest()

    request.parent = "parent_value"

    # Mock the actual call within the gRPC stub, and fake the request.
    with mock.patch.object(
        type(client.transport.list_tensorboards), "__call__"
    ) as call:
        call.return_value = grpc_helpers_async.FakeUnaryUnaryCall(
            tensorboard_service.ListTensorboardsResponse()
        )
        await client.list_tensorboards(request)

        # Establish that the underlying gRPC stub method was called.
        assert len(call.mock_calls)
        _, args, _ = call.mock_calls[0]
        assert args[0] == request

    # Establish that the field header was sent.
    _, _, kw = call.mock_calls[0]
    assert (
        "x-goog-request-params",
<<<<<<< HEAD
        "parent=parent/value",
=======
        "parent=parent_value",
>>>>>>> dc3be45c
    ) in kw["metadata"]


def test_list_tensorboards_flattened():
    client = TensorboardServiceClient(
        credentials=ga_credentials.AnonymousCredentials(),
    )

    # Mock the actual call within the gRPC stub, and fake the request.
    with mock.patch.object(
        type(client.transport.list_tensorboards), "__call__"
    ) as call:
        # Designate an appropriate return value for the call.
        call.return_value = tensorboard_service.ListTensorboardsResponse()
        # Call the method with a truthy value for each flattened field,
        # using the keyword arguments to the method.
        client.list_tensorboards(
            parent="parent_value",
        )

        # Establish that the underlying call was made with the expected
        # request object values.
        assert len(call.mock_calls) == 1
        _, args, _ = call.mock_calls[0]
        arg = args[0].parent
        mock_val = "parent_value"
        assert arg == mock_val


def test_list_tensorboards_flattened_error():
    client = TensorboardServiceClient(
        credentials=ga_credentials.AnonymousCredentials(),
    )

    # Attempting to call a method with both a request object and flattened
    # fields is an error.
    with pytest.raises(ValueError):
        client.list_tensorboards(
            tensorboard_service.ListTensorboardsRequest(),
            parent="parent_value",
        )


@pytest.mark.asyncio
async def test_list_tensorboards_flattened_async():
    client = TensorboardServiceAsyncClient(
        credentials=ga_credentials.AnonymousCredentials(),
    )

    # Mock the actual call within the gRPC stub, and fake the request.
    with mock.patch.object(
        type(client.transport.list_tensorboards), "__call__"
    ) as call:
        # Designate an appropriate return value for the call.
        call.return_value = tensorboard_service.ListTensorboardsResponse()

        call.return_value = grpc_helpers_async.FakeUnaryUnaryCall(
            tensorboard_service.ListTensorboardsResponse()
        )
        # Call the method with a truthy value for each flattened field,
        # using the keyword arguments to the method.
        response = await client.list_tensorboards(
            parent="parent_value",
        )

        # Establish that the underlying call was made with the expected
        # request object values.
        assert len(call.mock_calls)
        _, args, _ = call.mock_calls[0]
        arg = args[0].parent
        mock_val = "parent_value"
        assert arg == mock_val


@pytest.mark.asyncio
async def test_list_tensorboards_flattened_error_async():
    client = TensorboardServiceAsyncClient(
        credentials=ga_credentials.AnonymousCredentials(),
    )

    # Attempting to call a method with both a request object and flattened
    # fields is an error.
    with pytest.raises(ValueError):
        await client.list_tensorboards(
            tensorboard_service.ListTensorboardsRequest(),
            parent="parent_value",
        )


def test_list_tensorboards_pager(transport_name: str = "grpc"):
    client = TensorboardServiceClient(
        credentials=ga_credentials.AnonymousCredentials,
        transport=transport_name,
    )

    # Mock the actual call within the gRPC stub, and fake the request.
    with mock.patch.object(
        type(client.transport.list_tensorboards), "__call__"
    ) as call:
        # Set the response to a series of pages.
        call.side_effect = (
            tensorboard_service.ListTensorboardsResponse(
                tensorboards=[
                    tensorboard.Tensorboard(),
                    tensorboard.Tensorboard(),
                    tensorboard.Tensorboard(),
                ],
                next_page_token="abc",
            ),
            tensorboard_service.ListTensorboardsResponse(
                tensorboards=[],
                next_page_token="def",
            ),
            tensorboard_service.ListTensorboardsResponse(
                tensorboards=[
                    tensorboard.Tensorboard(),
                ],
                next_page_token="ghi",
            ),
            tensorboard_service.ListTensorboardsResponse(
                tensorboards=[
                    tensorboard.Tensorboard(),
                    tensorboard.Tensorboard(),
                ],
            ),
            RuntimeError,
        )

        metadata = ()
        metadata = tuple(metadata) + (
            gapic_v1.routing_header.to_grpc_metadata((("parent", ""),)),
        )
        pager = client.list_tensorboards(request={})

        assert pager._metadata == metadata

        results = list(pager)
        assert len(results) == 6
        assert all(isinstance(i, tensorboard.Tensorboard) for i in results)


def test_list_tensorboards_pages(transport_name: str = "grpc"):
    client = TensorboardServiceClient(
        credentials=ga_credentials.AnonymousCredentials,
        transport=transport_name,
    )

    # Mock the actual call within the gRPC stub, and fake the request.
    with mock.patch.object(
        type(client.transport.list_tensorboards), "__call__"
    ) as call:
        # Set the response to a series of pages.
        call.side_effect = (
            tensorboard_service.ListTensorboardsResponse(
                tensorboards=[
                    tensorboard.Tensorboard(),
                    tensorboard.Tensorboard(),
                    tensorboard.Tensorboard(),
                ],
                next_page_token="abc",
            ),
            tensorboard_service.ListTensorboardsResponse(
                tensorboards=[],
                next_page_token="def",
            ),
            tensorboard_service.ListTensorboardsResponse(
                tensorboards=[
                    tensorboard.Tensorboard(),
                ],
                next_page_token="ghi",
            ),
            tensorboard_service.ListTensorboardsResponse(
                tensorboards=[
                    tensorboard.Tensorboard(),
                    tensorboard.Tensorboard(),
                ],
            ),
            RuntimeError,
        )
        pages = list(client.list_tensorboards(request={}).pages)
        for page_, token in zip(pages, ["abc", "def", "ghi", ""]):
            assert page_.raw_page.next_page_token == token


@pytest.mark.asyncio
async def test_list_tensorboards_async_pager():
    client = TensorboardServiceAsyncClient(
        credentials=ga_credentials.AnonymousCredentials,
    )

    # Mock the actual call within the gRPC stub, and fake the request.
    with mock.patch.object(
        type(client.transport.list_tensorboards),
        "__call__",
        new_callable=mock.AsyncMock,
    ) as call:
        # Set the response to a series of pages.
        call.side_effect = (
            tensorboard_service.ListTensorboardsResponse(
                tensorboards=[
                    tensorboard.Tensorboard(),
                    tensorboard.Tensorboard(),
                    tensorboard.Tensorboard(),
                ],
                next_page_token="abc",
            ),
            tensorboard_service.ListTensorboardsResponse(
                tensorboards=[],
                next_page_token="def",
            ),
            tensorboard_service.ListTensorboardsResponse(
                tensorboards=[
                    tensorboard.Tensorboard(),
                ],
                next_page_token="ghi",
            ),
            tensorboard_service.ListTensorboardsResponse(
                tensorboards=[
                    tensorboard.Tensorboard(),
                    tensorboard.Tensorboard(),
                ],
            ),
            RuntimeError,
        )
        async_pager = await client.list_tensorboards(
            request={},
        )
        assert async_pager.next_page_token == "abc"
        responses = []
        async for response in async_pager:  # pragma: no branch
            responses.append(response)

        assert len(responses) == 6
        assert all(isinstance(i, tensorboard.Tensorboard) for i in responses)


@pytest.mark.asyncio
async def test_list_tensorboards_async_pages():
    client = TensorboardServiceAsyncClient(
        credentials=ga_credentials.AnonymousCredentials,
    )

    # Mock the actual call within the gRPC stub, and fake the request.
    with mock.patch.object(
        type(client.transport.list_tensorboards),
        "__call__",
        new_callable=mock.AsyncMock,
    ) as call:
        # Set the response to a series of pages.
        call.side_effect = (
            tensorboard_service.ListTensorboardsResponse(
                tensorboards=[
                    tensorboard.Tensorboard(),
                    tensorboard.Tensorboard(),
                    tensorboard.Tensorboard(),
                ],
                next_page_token="abc",
            ),
            tensorboard_service.ListTensorboardsResponse(
                tensorboards=[],
                next_page_token="def",
            ),
            tensorboard_service.ListTensorboardsResponse(
                tensorboards=[
                    tensorboard.Tensorboard(),
                ],
                next_page_token="ghi",
            ),
            tensorboard_service.ListTensorboardsResponse(
                tensorboards=[
                    tensorboard.Tensorboard(),
                    tensorboard.Tensorboard(),
                ],
            ),
            RuntimeError,
        )
        pages = []
        async for page_ in (
            await client.list_tensorboards(request={})
        ).pages:  # pragma: no branch
            pages.append(page_)
        for page_, token in zip(pages, ["abc", "def", "ghi", ""]):
            assert page_.raw_page.next_page_token == token


@pytest.mark.parametrize(
    "request_type",
    [
        tensorboard_service.DeleteTensorboardRequest,
        dict,
    ],
)
def test_delete_tensorboard(request_type, transport: str = "grpc"):
    client = TensorboardServiceClient(
        credentials=ga_credentials.AnonymousCredentials(),
        transport=transport,
    )

    # Everything is optional in proto3 as far as the runtime is concerned,
    # and we are mocking out the actual API, so just send an empty request.
    request = request_type()

    # Mock the actual call within the gRPC stub, and fake the request.
    with mock.patch.object(
        type(client.transport.delete_tensorboard), "__call__"
    ) as call:
        # Designate an appropriate return value for the call.
        call.return_value = operations_pb2.Operation(name="operations/spam")
        response = client.delete_tensorboard(request)

        # Establish that the underlying gRPC stub method was called.
        assert len(call.mock_calls) == 1
        _, args, _ = call.mock_calls[0]
        assert args[0] == tensorboard_service.DeleteTensorboardRequest()

    # Establish that the response is the type that we expect.
    assert isinstance(response, future.Future)


def test_delete_tensorboard_empty_call():
    # This test is a coverage failsafe to make sure that totally empty calls,
    # i.e. request == None and no flattened fields passed, work.
    client = TensorboardServiceClient(
        credentials=ga_credentials.AnonymousCredentials(),
        transport="grpc",
    )

    # Mock the actual call within the gRPC stub, and fake the request.
    with mock.patch.object(
        type(client.transport.delete_tensorboard), "__call__"
    ) as call:
        client.delete_tensorboard()
        call.assert_called()
        _, args, _ = call.mock_calls[0]
        assert args[0] == tensorboard_service.DeleteTensorboardRequest()


@pytest.mark.asyncio
async def test_delete_tensorboard_async(
    transport: str = "grpc_asyncio",
    request_type=tensorboard_service.DeleteTensorboardRequest,
):
    client = TensorboardServiceAsyncClient(
        credentials=ga_credentials.AnonymousCredentials(),
        transport=transport,
    )

    # Everything is optional in proto3 as far as the runtime is concerned,
    # and we are mocking out the actual API, so just send an empty request.
    request = request_type()

    # Mock the actual call within the gRPC stub, and fake the request.
    with mock.patch.object(
        type(client.transport.delete_tensorboard), "__call__"
    ) as call:
        # Designate an appropriate return value for the call.
        call.return_value = grpc_helpers_async.FakeUnaryUnaryCall(
            operations_pb2.Operation(name="operations/spam")
        )
        response = await client.delete_tensorboard(request)

        # Establish that the underlying gRPC stub method was called.
        assert len(call.mock_calls)
        _, args, _ = call.mock_calls[0]
        assert args[0] == tensorboard_service.DeleteTensorboardRequest()

    # Establish that the response is the type that we expect.
    assert isinstance(response, future.Future)


@pytest.mark.asyncio
async def test_delete_tensorboard_async_from_dict():
    await test_delete_tensorboard_async(request_type=dict)


def test_delete_tensorboard_field_headers():
    client = TensorboardServiceClient(
        credentials=ga_credentials.AnonymousCredentials(),
    )

    # Any value that is part of the HTTP/1.1 URI should be sent as
    # a field header. Set these to a non-empty value.
    request = tensorboard_service.DeleteTensorboardRequest()

    request.name = "name_value"

    # Mock the actual call within the gRPC stub, and fake the request.
    with mock.patch.object(
        type(client.transport.delete_tensorboard), "__call__"
    ) as call:
        call.return_value = operations_pb2.Operation(name="operations/op")
        client.delete_tensorboard(request)

        # Establish that the underlying gRPC stub method was called.
        assert len(call.mock_calls) == 1
        _, args, _ = call.mock_calls[0]
        assert args[0] == request

    # Establish that the field header was sent.
    _, _, kw = call.mock_calls[0]
    assert (
        "x-goog-request-params",
<<<<<<< HEAD
        "name=name/value",
=======
        "name=name_value",
>>>>>>> dc3be45c
    ) in kw["metadata"]


@pytest.mark.asyncio
async def test_delete_tensorboard_field_headers_async():
    client = TensorboardServiceAsyncClient(
        credentials=ga_credentials.AnonymousCredentials(),
    )

    # Any value that is part of the HTTP/1.1 URI should be sent as
    # a field header. Set these to a non-empty value.
    request = tensorboard_service.DeleteTensorboardRequest()

    request.name = "name_value"

    # Mock the actual call within the gRPC stub, and fake the request.
    with mock.patch.object(
        type(client.transport.delete_tensorboard), "__call__"
    ) as call:
        call.return_value = grpc_helpers_async.FakeUnaryUnaryCall(
            operations_pb2.Operation(name="operations/op")
        )
        await client.delete_tensorboard(request)

        # Establish that the underlying gRPC stub method was called.
        assert len(call.mock_calls)
        _, args, _ = call.mock_calls[0]
        assert args[0] == request

    # Establish that the field header was sent.
    _, _, kw = call.mock_calls[0]
    assert (
        "x-goog-request-params",
<<<<<<< HEAD
        "name=name/value",
=======
        "name=name_value",
>>>>>>> dc3be45c
    ) in kw["metadata"]


def test_delete_tensorboard_flattened():
    client = TensorboardServiceClient(
        credentials=ga_credentials.AnonymousCredentials(),
    )

    # Mock the actual call within the gRPC stub, and fake the request.
    with mock.patch.object(
        type(client.transport.delete_tensorboard), "__call__"
    ) as call:
        # Designate an appropriate return value for the call.
        call.return_value = operations_pb2.Operation(name="operations/op")
        # Call the method with a truthy value for each flattened field,
        # using the keyword arguments to the method.
        client.delete_tensorboard(
            name="name_value",
        )

        # Establish that the underlying call was made with the expected
        # request object values.
        assert len(call.mock_calls) == 1
        _, args, _ = call.mock_calls[0]
        arg = args[0].name
        mock_val = "name_value"
        assert arg == mock_val


def test_delete_tensorboard_flattened_error():
    client = TensorboardServiceClient(
        credentials=ga_credentials.AnonymousCredentials(),
    )

    # Attempting to call a method with both a request object and flattened
    # fields is an error.
    with pytest.raises(ValueError):
        client.delete_tensorboard(
            tensorboard_service.DeleteTensorboardRequest(),
            name="name_value",
        )


@pytest.mark.asyncio
async def test_delete_tensorboard_flattened_async():
    client = TensorboardServiceAsyncClient(
        credentials=ga_credentials.AnonymousCredentials(),
    )

    # Mock the actual call within the gRPC stub, and fake the request.
    with mock.patch.object(
        type(client.transport.delete_tensorboard), "__call__"
    ) as call:
        # Designate an appropriate return value for the call.
        call.return_value = operations_pb2.Operation(name="operations/op")

        call.return_value = grpc_helpers_async.FakeUnaryUnaryCall(
            operations_pb2.Operation(name="operations/spam")
        )
        # Call the method with a truthy value for each flattened field,
        # using the keyword arguments to the method.
        response = await client.delete_tensorboard(
            name="name_value",
        )

        # Establish that the underlying call was made with the expected
        # request object values.
        assert len(call.mock_calls)
        _, args, _ = call.mock_calls[0]
        arg = args[0].name
        mock_val = "name_value"
        assert arg == mock_val


@pytest.mark.asyncio
async def test_delete_tensorboard_flattened_error_async():
    client = TensorboardServiceAsyncClient(
        credentials=ga_credentials.AnonymousCredentials(),
    )

    # Attempting to call a method with both a request object and flattened
    # fields is an error.
    with pytest.raises(ValueError):
        await client.delete_tensorboard(
            tensorboard_service.DeleteTensorboardRequest(),
            name="name_value",
        )


@pytest.mark.parametrize(
    "request_type",
    [
        tensorboard_service.CreateTensorboardExperimentRequest,
        dict,
    ],
)
def test_create_tensorboard_experiment(request_type, transport: str = "grpc"):
    client = TensorboardServiceClient(
        credentials=ga_credentials.AnonymousCredentials(),
        transport=transport,
    )

    # Everything is optional in proto3 as far as the runtime is concerned,
    # and we are mocking out the actual API, so just send an empty request.
    request = request_type()

    # Mock the actual call within the gRPC stub, and fake the request.
    with mock.patch.object(
        type(client.transport.create_tensorboard_experiment), "__call__"
    ) as call:
        # Designate an appropriate return value for the call.
        call.return_value = gca_tensorboard_experiment.TensorboardExperiment(
            name="name_value",
            display_name="display_name_value",
            description="description_value",
            etag="etag_value",
            source="source_value",
        )
        response = client.create_tensorboard_experiment(request)

        # Establish that the underlying gRPC stub method was called.
        assert len(call.mock_calls) == 1
        _, args, _ = call.mock_calls[0]
        assert args[0] == tensorboard_service.CreateTensorboardExperimentRequest()

    # Establish that the response is the type that we expect.
    assert isinstance(response, gca_tensorboard_experiment.TensorboardExperiment)
    assert response.name == "name_value"
    assert response.display_name == "display_name_value"
    assert response.description == "description_value"
    assert response.etag == "etag_value"
    assert response.source == "source_value"


def test_create_tensorboard_experiment_empty_call():
    # This test is a coverage failsafe to make sure that totally empty calls,
    # i.e. request == None and no flattened fields passed, work.
    client = TensorboardServiceClient(
        credentials=ga_credentials.AnonymousCredentials(),
        transport="grpc",
    )

    # Mock the actual call within the gRPC stub, and fake the request.
    with mock.patch.object(
        type(client.transport.create_tensorboard_experiment), "__call__"
    ) as call:
        client.create_tensorboard_experiment()
        call.assert_called()
        _, args, _ = call.mock_calls[0]
        assert args[0] == tensorboard_service.CreateTensorboardExperimentRequest()


@pytest.mark.asyncio
async def test_create_tensorboard_experiment_async(
    transport: str = "grpc_asyncio",
    request_type=tensorboard_service.CreateTensorboardExperimentRequest,
):
    client = TensorboardServiceAsyncClient(
        credentials=ga_credentials.AnonymousCredentials(),
        transport=transport,
    )

    # Everything is optional in proto3 as far as the runtime is concerned,
    # and we are mocking out the actual API, so just send an empty request.
    request = request_type()

    # Mock the actual call within the gRPC stub, and fake the request.
    with mock.patch.object(
        type(client.transport.create_tensorboard_experiment), "__call__"
    ) as call:
        # Designate an appropriate return value for the call.
        call.return_value = grpc_helpers_async.FakeUnaryUnaryCall(
            gca_tensorboard_experiment.TensorboardExperiment(
                name="name_value",
                display_name="display_name_value",
                description="description_value",
                etag="etag_value",
                source="source_value",
            )
        )
        response = await client.create_tensorboard_experiment(request)

        # Establish that the underlying gRPC stub method was called.
        assert len(call.mock_calls)
        _, args, _ = call.mock_calls[0]
        assert args[0] == tensorboard_service.CreateTensorboardExperimentRequest()

    # Establish that the response is the type that we expect.
    assert isinstance(response, gca_tensorboard_experiment.TensorboardExperiment)
    assert response.name == "name_value"
    assert response.display_name == "display_name_value"
    assert response.description == "description_value"
    assert response.etag == "etag_value"
    assert response.source == "source_value"


@pytest.mark.asyncio
async def test_create_tensorboard_experiment_async_from_dict():
    await test_create_tensorboard_experiment_async(request_type=dict)


def test_create_tensorboard_experiment_field_headers():
    client = TensorboardServiceClient(
        credentials=ga_credentials.AnonymousCredentials(),
    )

    # Any value that is part of the HTTP/1.1 URI should be sent as
    # a field header. Set these to a non-empty value.
    request = tensorboard_service.CreateTensorboardExperimentRequest()

    request.parent = "parent_value"

    # Mock the actual call within the gRPC stub, and fake the request.
    with mock.patch.object(
        type(client.transport.create_tensorboard_experiment), "__call__"
    ) as call:
        call.return_value = gca_tensorboard_experiment.TensorboardExperiment()
        client.create_tensorboard_experiment(request)

        # Establish that the underlying gRPC stub method was called.
        assert len(call.mock_calls) == 1
        _, args, _ = call.mock_calls[0]
        assert args[0] == request

    # Establish that the field header was sent.
    _, _, kw = call.mock_calls[0]
    assert (
        "x-goog-request-params",
<<<<<<< HEAD
        "parent=parent/value",
=======
        "parent=parent_value",
>>>>>>> dc3be45c
    ) in kw["metadata"]


@pytest.mark.asyncio
async def test_create_tensorboard_experiment_field_headers_async():
    client = TensorboardServiceAsyncClient(
        credentials=ga_credentials.AnonymousCredentials(),
    )

    # Any value that is part of the HTTP/1.1 URI should be sent as
    # a field header. Set these to a non-empty value.
    request = tensorboard_service.CreateTensorboardExperimentRequest()

    request.parent = "parent_value"

    # Mock the actual call within the gRPC stub, and fake the request.
    with mock.patch.object(
        type(client.transport.create_tensorboard_experiment), "__call__"
    ) as call:
        call.return_value = grpc_helpers_async.FakeUnaryUnaryCall(
            gca_tensorboard_experiment.TensorboardExperiment()
        )
        await client.create_tensorboard_experiment(request)

        # Establish that the underlying gRPC stub method was called.
        assert len(call.mock_calls)
        _, args, _ = call.mock_calls[0]
        assert args[0] == request

    # Establish that the field header was sent.
    _, _, kw = call.mock_calls[0]
    assert (
        "x-goog-request-params",
<<<<<<< HEAD
        "parent=parent/value",
=======
        "parent=parent_value",
>>>>>>> dc3be45c
    ) in kw["metadata"]


def test_create_tensorboard_experiment_flattened():
    client = TensorboardServiceClient(
        credentials=ga_credentials.AnonymousCredentials(),
    )

    # Mock the actual call within the gRPC stub, and fake the request.
    with mock.patch.object(
        type(client.transport.create_tensorboard_experiment), "__call__"
    ) as call:
        # Designate an appropriate return value for the call.
        call.return_value = gca_tensorboard_experiment.TensorboardExperiment()
        # Call the method with a truthy value for each flattened field,
        # using the keyword arguments to the method.
        client.create_tensorboard_experiment(
            parent="parent_value",
            tensorboard_experiment=gca_tensorboard_experiment.TensorboardExperiment(
                name="name_value"
            ),
            tensorboard_experiment_id="tensorboard_experiment_id_value",
        )

        # Establish that the underlying call was made with the expected
        # request object values.
        assert len(call.mock_calls) == 1
        _, args, _ = call.mock_calls[0]
        arg = args[0].parent
        mock_val = "parent_value"
        assert arg == mock_val
        arg = args[0].tensorboard_experiment
        mock_val = gca_tensorboard_experiment.TensorboardExperiment(name="name_value")
        assert arg == mock_val
        arg = args[0].tensorboard_experiment_id
        mock_val = "tensorboard_experiment_id_value"
        assert arg == mock_val


def test_create_tensorboard_experiment_flattened_error():
    client = TensorboardServiceClient(
        credentials=ga_credentials.AnonymousCredentials(),
    )

    # Attempting to call a method with both a request object and flattened
    # fields is an error.
    with pytest.raises(ValueError):
        client.create_tensorboard_experiment(
            tensorboard_service.CreateTensorboardExperimentRequest(),
            parent="parent_value",
            tensorboard_experiment=gca_tensorboard_experiment.TensorboardExperiment(
                name="name_value"
            ),
            tensorboard_experiment_id="tensorboard_experiment_id_value",
        )


@pytest.mark.asyncio
async def test_create_tensorboard_experiment_flattened_async():
    client = TensorboardServiceAsyncClient(
        credentials=ga_credentials.AnonymousCredentials(),
    )

    # Mock the actual call within the gRPC stub, and fake the request.
    with mock.patch.object(
        type(client.transport.create_tensorboard_experiment), "__call__"
    ) as call:
        # Designate an appropriate return value for the call.
        call.return_value = gca_tensorboard_experiment.TensorboardExperiment()

        call.return_value = grpc_helpers_async.FakeUnaryUnaryCall(
            gca_tensorboard_experiment.TensorboardExperiment()
        )
        # Call the method with a truthy value for each flattened field,
        # using the keyword arguments to the method.
        response = await client.create_tensorboard_experiment(
            parent="parent_value",
            tensorboard_experiment=gca_tensorboard_experiment.TensorboardExperiment(
                name="name_value"
            ),
            tensorboard_experiment_id="tensorboard_experiment_id_value",
        )

        # Establish that the underlying call was made with the expected
        # request object values.
        assert len(call.mock_calls)
        _, args, _ = call.mock_calls[0]
        arg = args[0].parent
        mock_val = "parent_value"
        assert arg == mock_val
        arg = args[0].tensorboard_experiment
        mock_val = gca_tensorboard_experiment.TensorboardExperiment(name="name_value")
        assert arg == mock_val
        arg = args[0].tensorboard_experiment_id
        mock_val = "tensorboard_experiment_id_value"
        assert arg == mock_val


@pytest.mark.asyncio
async def test_create_tensorboard_experiment_flattened_error_async():
    client = TensorboardServiceAsyncClient(
        credentials=ga_credentials.AnonymousCredentials(),
    )

    # Attempting to call a method with both a request object and flattened
    # fields is an error.
    with pytest.raises(ValueError):
        await client.create_tensorboard_experiment(
            tensorboard_service.CreateTensorboardExperimentRequest(),
            parent="parent_value",
            tensorboard_experiment=gca_tensorboard_experiment.TensorboardExperiment(
                name="name_value"
            ),
            tensorboard_experiment_id="tensorboard_experiment_id_value",
        )


@pytest.mark.parametrize(
    "request_type",
    [
        tensorboard_service.GetTensorboardExperimentRequest,
        dict,
    ],
)
def test_get_tensorboard_experiment(request_type, transport: str = "grpc"):
    client = TensorboardServiceClient(
        credentials=ga_credentials.AnonymousCredentials(),
        transport=transport,
    )

    # Everything is optional in proto3 as far as the runtime is concerned,
    # and we are mocking out the actual API, so just send an empty request.
    request = request_type()

    # Mock the actual call within the gRPC stub, and fake the request.
    with mock.patch.object(
        type(client.transport.get_tensorboard_experiment), "__call__"
    ) as call:
        # Designate an appropriate return value for the call.
        call.return_value = tensorboard_experiment.TensorboardExperiment(
            name="name_value",
            display_name="display_name_value",
            description="description_value",
            etag="etag_value",
            source="source_value",
        )
        response = client.get_tensorboard_experiment(request)

        # Establish that the underlying gRPC stub method was called.
        assert len(call.mock_calls) == 1
        _, args, _ = call.mock_calls[0]
        assert args[0] == tensorboard_service.GetTensorboardExperimentRequest()

    # Establish that the response is the type that we expect.
    assert isinstance(response, tensorboard_experiment.TensorboardExperiment)
    assert response.name == "name_value"
    assert response.display_name == "display_name_value"
    assert response.description == "description_value"
    assert response.etag == "etag_value"
    assert response.source == "source_value"


def test_get_tensorboard_experiment_empty_call():
    # This test is a coverage failsafe to make sure that totally empty calls,
    # i.e. request == None and no flattened fields passed, work.
    client = TensorboardServiceClient(
        credentials=ga_credentials.AnonymousCredentials(),
        transport="grpc",
    )

    # Mock the actual call within the gRPC stub, and fake the request.
    with mock.patch.object(
        type(client.transport.get_tensorboard_experiment), "__call__"
    ) as call:
        client.get_tensorboard_experiment()
        call.assert_called()
        _, args, _ = call.mock_calls[0]
        assert args[0] == tensorboard_service.GetTensorboardExperimentRequest()


@pytest.mark.asyncio
async def test_get_tensorboard_experiment_async(
    transport: str = "grpc_asyncio",
    request_type=tensorboard_service.GetTensorboardExperimentRequest,
):
    client = TensorboardServiceAsyncClient(
        credentials=ga_credentials.AnonymousCredentials(),
        transport=transport,
    )

    # Everything is optional in proto3 as far as the runtime is concerned,
    # and we are mocking out the actual API, so just send an empty request.
    request = request_type()

    # Mock the actual call within the gRPC stub, and fake the request.
    with mock.patch.object(
        type(client.transport.get_tensorboard_experiment), "__call__"
    ) as call:
        # Designate an appropriate return value for the call.
        call.return_value = grpc_helpers_async.FakeUnaryUnaryCall(
            tensorboard_experiment.TensorboardExperiment(
                name="name_value",
                display_name="display_name_value",
                description="description_value",
                etag="etag_value",
                source="source_value",
            )
        )
        response = await client.get_tensorboard_experiment(request)

        # Establish that the underlying gRPC stub method was called.
        assert len(call.mock_calls)
        _, args, _ = call.mock_calls[0]
        assert args[0] == tensorboard_service.GetTensorboardExperimentRequest()

    # Establish that the response is the type that we expect.
    assert isinstance(response, tensorboard_experiment.TensorboardExperiment)
    assert response.name == "name_value"
    assert response.display_name == "display_name_value"
    assert response.description == "description_value"
    assert response.etag == "etag_value"
    assert response.source == "source_value"


@pytest.mark.asyncio
async def test_get_tensorboard_experiment_async_from_dict():
    await test_get_tensorboard_experiment_async(request_type=dict)


def test_get_tensorboard_experiment_field_headers():
    client = TensorboardServiceClient(
        credentials=ga_credentials.AnonymousCredentials(),
    )

    # Any value that is part of the HTTP/1.1 URI should be sent as
    # a field header. Set these to a non-empty value.
    request = tensorboard_service.GetTensorboardExperimentRequest()

    request.name = "name_value"

    # Mock the actual call within the gRPC stub, and fake the request.
    with mock.patch.object(
        type(client.transport.get_tensorboard_experiment), "__call__"
    ) as call:
        call.return_value = tensorboard_experiment.TensorboardExperiment()
        client.get_tensorboard_experiment(request)

        # Establish that the underlying gRPC stub method was called.
        assert len(call.mock_calls) == 1
        _, args, _ = call.mock_calls[0]
        assert args[0] == request

    # Establish that the field header was sent.
    _, _, kw = call.mock_calls[0]
    assert (
        "x-goog-request-params",
<<<<<<< HEAD
        "name=name/value",
=======
        "name=name_value",
>>>>>>> dc3be45c
    ) in kw["metadata"]


@pytest.mark.asyncio
async def test_get_tensorboard_experiment_field_headers_async():
    client = TensorboardServiceAsyncClient(
        credentials=ga_credentials.AnonymousCredentials(),
    )

    # Any value that is part of the HTTP/1.1 URI should be sent as
    # a field header. Set these to a non-empty value.
    request = tensorboard_service.GetTensorboardExperimentRequest()

    request.name = "name_value"

    # Mock the actual call within the gRPC stub, and fake the request.
    with mock.patch.object(
        type(client.transport.get_tensorboard_experiment), "__call__"
    ) as call:
        call.return_value = grpc_helpers_async.FakeUnaryUnaryCall(
            tensorboard_experiment.TensorboardExperiment()
        )
        await client.get_tensorboard_experiment(request)

        # Establish that the underlying gRPC stub method was called.
        assert len(call.mock_calls)
        _, args, _ = call.mock_calls[0]
        assert args[0] == request

    # Establish that the field header was sent.
    _, _, kw = call.mock_calls[0]
    assert (
        "x-goog-request-params",
<<<<<<< HEAD
        "name=name/value",
=======
        "name=name_value",
>>>>>>> dc3be45c
    ) in kw["metadata"]


def test_get_tensorboard_experiment_flattened():
    client = TensorboardServiceClient(
        credentials=ga_credentials.AnonymousCredentials(),
    )

    # Mock the actual call within the gRPC stub, and fake the request.
    with mock.patch.object(
        type(client.transport.get_tensorboard_experiment), "__call__"
    ) as call:
        # Designate an appropriate return value for the call.
        call.return_value = tensorboard_experiment.TensorboardExperiment()
        # Call the method with a truthy value for each flattened field,
        # using the keyword arguments to the method.
        client.get_tensorboard_experiment(
            name="name_value",
        )

        # Establish that the underlying call was made with the expected
        # request object values.
        assert len(call.mock_calls) == 1
        _, args, _ = call.mock_calls[0]
        arg = args[0].name
        mock_val = "name_value"
        assert arg == mock_val


def test_get_tensorboard_experiment_flattened_error():
    client = TensorboardServiceClient(
        credentials=ga_credentials.AnonymousCredentials(),
    )

    # Attempting to call a method with both a request object and flattened
    # fields is an error.
    with pytest.raises(ValueError):
        client.get_tensorboard_experiment(
            tensorboard_service.GetTensorboardExperimentRequest(),
            name="name_value",
        )


@pytest.mark.asyncio
async def test_get_tensorboard_experiment_flattened_async():
    client = TensorboardServiceAsyncClient(
        credentials=ga_credentials.AnonymousCredentials(),
    )

    # Mock the actual call within the gRPC stub, and fake the request.
    with mock.patch.object(
        type(client.transport.get_tensorboard_experiment), "__call__"
    ) as call:
        # Designate an appropriate return value for the call.
        call.return_value = tensorboard_experiment.TensorboardExperiment()

        call.return_value = grpc_helpers_async.FakeUnaryUnaryCall(
            tensorboard_experiment.TensorboardExperiment()
        )
        # Call the method with a truthy value for each flattened field,
        # using the keyword arguments to the method.
        response = await client.get_tensorboard_experiment(
            name="name_value",
        )

        # Establish that the underlying call was made with the expected
        # request object values.
        assert len(call.mock_calls)
        _, args, _ = call.mock_calls[0]
        arg = args[0].name
        mock_val = "name_value"
        assert arg == mock_val


@pytest.mark.asyncio
async def test_get_tensorboard_experiment_flattened_error_async():
    client = TensorboardServiceAsyncClient(
        credentials=ga_credentials.AnonymousCredentials(),
    )

    # Attempting to call a method with both a request object and flattened
    # fields is an error.
    with pytest.raises(ValueError):
        await client.get_tensorboard_experiment(
            tensorboard_service.GetTensorboardExperimentRequest(),
            name="name_value",
        )


@pytest.mark.parametrize(
    "request_type",
    [
        tensorboard_service.UpdateTensorboardExperimentRequest,
        dict,
    ],
)
def test_update_tensorboard_experiment(request_type, transport: str = "grpc"):
    client = TensorboardServiceClient(
        credentials=ga_credentials.AnonymousCredentials(),
        transport=transport,
    )

    # Everything is optional in proto3 as far as the runtime is concerned,
    # and we are mocking out the actual API, so just send an empty request.
    request = request_type()

    # Mock the actual call within the gRPC stub, and fake the request.
    with mock.patch.object(
        type(client.transport.update_tensorboard_experiment), "__call__"
    ) as call:
        # Designate an appropriate return value for the call.
        call.return_value = gca_tensorboard_experiment.TensorboardExperiment(
            name="name_value",
            display_name="display_name_value",
            description="description_value",
            etag="etag_value",
            source="source_value",
        )
        response = client.update_tensorboard_experiment(request)

        # Establish that the underlying gRPC stub method was called.
        assert len(call.mock_calls) == 1
        _, args, _ = call.mock_calls[0]
        assert args[0] == tensorboard_service.UpdateTensorboardExperimentRequest()

    # Establish that the response is the type that we expect.
    assert isinstance(response, gca_tensorboard_experiment.TensorboardExperiment)
    assert response.name == "name_value"
    assert response.display_name == "display_name_value"
    assert response.description == "description_value"
    assert response.etag == "etag_value"
    assert response.source == "source_value"


def test_update_tensorboard_experiment_empty_call():
    # This test is a coverage failsafe to make sure that totally empty calls,
    # i.e. request == None and no flattened fields passed, work.
    client = TensorboardServiceClient(
        credentials=ga_credentials.AnonymousCredentials(),
        transport="grpc",
    )

    # Mock the actual call within the gRPC stub, and fake the request.
    with mock.patch.object(
        type(client.transport.update_tensorboard_experiment), "__call__"
    ) as call:
        client.update_tensorboard_experiment()
        call.assert_called()
        _, args, _ = call.mock_calls[0]
        assert args[0] == tensorboard_service.UpdateTensorboardExperimentRequest()


@pytest.mark.asyncio
async def test_update_tensorboard_experiment_async(
    transport: str = "grpc_asyncio",
    request_type=tensorboard_service.UpdateTensorboardExperimentRequest,
):
    client = TensorboardServiceAsyncClient(
        credentials=ga_credentials.AnonymousCredentials(),
        transport=transport,
    )

    # Everything is optional in proto3 as far as the runtime is concerned,
    # and we are mocking out the actual API, so just send an empty request.
    request = request_type()

    # Mock the actual call within the gRPC stub, and fake the request.
    with mock.patch.object(
        type(client.transport.update_tensorboard_experiment), "__call__"
    ) as call:
        # Designate an appropriate return value for the call.
        call.return_value = grpc_helpers_async.FakeUnaryUnaryCall(
            gca_tensorboard_experiment.TensorboardExperiment(
                name="name_value",
                display_name="display_name_value",
                description="description_value",
                etag="etag_value",
                source="source_value",
            )
        )
        response = await client.update_tensorboard_experiment(request)

        # Establish that the underlying gRPC stub method was called.
        assert len(call.mock_calls)
        _, args, _ = call.mock_calls[0]
        assert args[0] == tensorboard_service.UpdateTensorboardExperimentRequest()

    # Establish that the response is the type that we expect.
    assert isinstance(response, gca_tensorboard_experiment.TensorboardExperiment)
    assert response.name == "name_value"
    assert response.display_name == "display_name_value"
    assert response.description == "description_value"
    assert response.etag == "etag_value"
    assert response.source == "source_value"


@pytest.mark.asyncio
async def test_update_tensorboard_experiment_async_from_dict():
    await test_update_tensorboard_experiment_async(request_type=dict)


def test_update_tensorboard_experiment_field_headers():
    client = TensorboardServiceClient(
        credentials=ga_credentials.AnonymousCredentials(),
    )

    # Any value that is part of the HTTP/1.1 URI should be sent as
    # a field header. Set these to a non-empty value.
    request = tensorboard_service.UpdateTensorboardExperimentRequest()

    request.tensorboard_experiment.name = "name_value"

    # Mock the actual call within the gRPC stub, and fake the request.
    with mock.patch.object(
        type(client.transport.update_tensorboard_experiment), "__call__"
    ) as call:
        call.return_value = gca_tensorboard_experiment.TensorboardExperiment()
        client.update_tensorboard_experiment(request)

        # Establish that the underlying gRPC stub method was called.
        assert len(call.mock_calls) == 1
        _, args, _ = call.mock_calls[0]
        assert args[0] == request

    # Establish that the field header was sent.
    _, _, kw = call.mock_calls[0]
    assert (
        "x-goog-request-params",
        "tensorboard_experiment.name=name_value",
    ) in kw["metadata"]


@pytest.mark.asyncio
async def test_update_tensorboard_experiment_field_headers_async():
    client = TensorboardServiceAsyncClient(
        credentials=ga_credentials.AnonymousCredentials(),
    )

    # Any value that is part of the HTTP/1.1 URI should be sent as
    # a field header. Set these to a non-empty value.
    request = tensorboard_service.UpdateTensorboardExperimentRequest()

    request.tensorboard_experiment.name = "name_value"

    # Mock the actual call within the gRPC stub, and fake the request.
    with mock.patch.object(
        type(client.transport.update_tensorboard_experiment), "__call__"
    ) as call:
        call.return_value = grpc_helpers_async.FakeUnaryUnaryCall(
            gca_tensorboard_experiment.TensorboardExperiment()
        )
        await client.update_tensorboard_experiment(request)

        # Establish that the underlying gRPC stub method was called.
        assert len(call.mock_calls)
        _, args, _ = call.mock_calls[0]
        assert args[0] == request

    # Establish that the field header was sent.
    _, _, kw = call.mock_calls[0]
    assert (
        "x-goog-request-params",
        "tensorboard_experiment.name=name_value",
    ) in kw["metadata"]


def test_update_tensorboard_experiment_flattened():
    client = TensorboardServiceClient(
        credentials=ga_credentials.AnonymousCredentials(),
    )

    # Mock the actual call within the gRPC stub, and fake the request.
    with mock.patch.object(
        type(client.transport.update_tensorboard_experiment), "__call__"
    ) as call:
        # Designate an appropriate return value for the call.
        call.return_value = gca_tensorboard_experiment.TensorboardExperiment()
        # Call the method with a truthy value for each flattened field,
        # using the keyword arguments to the method.
        client.update_tensorboard_experiment(
            tensorboard_experiment=gca_tensorboard_experiment.TensorboardExperiment(
                name="name_value"
            ),
            update_mask=field_mask_pb2.FieldMask(paths=["paths_value"]),
        )

        # Establish that the underlying call was made with the expected
        # request object values.
        assert len(call.mock_calls) == 1
        _, args, _ = call.mock_calls[0]
        arg = args[0].tensorboard_experiment
        mock_val = gca_tensorboard_experiment.TensorboardExperiment(name="name_value")
        assert arg == mock_val
        arg = args[0].update_mask
        mock_val = field_mask_pb2.FieldMask(paths=["paths_value"])
        assert arg == mock_val


def test_update_tensorboard_experiment_flattened_error():
    client = TensorboardServiceClient(
        credentials=ga_credentials.AnonymousCredentials(),
    )

    # Attempting to call a method with both a request object and flattened
    # fields is an error.
    with pytest.raises(ValueError):
        client.update_tensorboard_experiment(
            tensorboard_service.UpdateTensorboardExperimentRequest(),
            tensorboard_experiment=gca_tensorboard_experiment.TensorboardExperiment(
                name="name_value"
            ),
            update_mask=field_mask_pb2.FieldMask(paths=["paths_value"]),
        )


@pytest.mark.asyncio
async def test_update_tensorboard_experiment_flattened_async():
    client = TensorboardServiceAsyncClient(
        credentials=ga_credentials.AnonymousCredentials(),
    )

    # Mock the actual call within the gRPC stub, and fake the request.
    with mock.patch.object(
        type(client.transport.update_tensorboard_experiment), "__call__"
    ) as call:
        # Designate an appropriate return value for the call.
        call.return_value = gca_tensorboard_experiment.TensorboardExperiment()

        call.return_value = grpc_helpers_async.FakeUnaryUnaryCall(
            gca_tensorboard_experiment.TensorboardExperiment()
        )
        # Call the method with a truthy value for each flattened field,
        # using the keyword arguments to the method.
        response = await client.update_tensorboard_experiment(
            tensorboard_experiment=gca_tensorboard_experiment.TensorboardExperiment(
                name="name_value"
            ),
            update_mask=field_mask_pb2.FieldMask(paths=["paths_value"]),
        )

        # Establish that the underlying call was made with the expected
        # request object values.
        assert len(call.mock_calls)
        _, args, _ = call.mock_calls[0]
        arg = args[0].tensorboard_experiment
        mock_val = gca_tensorboard_experiment.TensorboardExperiment(name="name_value")
        assert arg == mock_val
        arg = args[0].update_mask
        mock_val = field_mask_pb2.FieldMask(paths=["paths_value"])
        assert arg == mock_val


@pytest.mark.asyncio
async def test_update_tensorboard_experiment_flattened_error_async():
    client = TensorboardServiceAsyncClient(
        credentials=ga_credentials.AnonymousCredentials(),
    )

    # Attempting to call a method with both a request object and flattened
    # fields is an error.
    with pytest.raises(ValueError):
        await client.update_tensorboard_experiment(
            tensorboard_service.UpdateTensorboardExperimentRequest(),
            tensorboard_experiment=gca_tensorboard_experiment.TensorboardExperiment(
                name="name_value"
            ),
            update_mask=field_mask_pb2.FieldMask(paths=["paths_value"]),
        )


@pytest.mark.parametrize(
    "request_type",
    [
        tensorboard_service.ListTensorboardExperimentsRequest,
        dict,
    ],
)
def test_list_tensorboard_experiments(request_type, transport: str = "grpc"):
    client = TensorboardServiceClient(
        credentials=ga_credentials.AnonymousCredentials(),
        transport=transport,
    )

    # Everything is optional in proto3 as far as the runtime is concerned,
    # and we are mocking out the actual API, so just send an empty request.
    request = request_type()

    # Mock the actual call within the gRPC stub, and fake the request.
    with mock.patch.object(
        type(client.transport.list_tensorboard_experiments), "__call__"
    ) as call:
        # Designate an appropriate return value for the call.
        call.return_value = tensorboard_service.ListTensorboardExperimentsResponse(
            next_page_token="next_page_token_value",
        )
        response = client.list_tensorboard_experiments(request)

        # Establish that the underlying gRPC stub method was called.
        assert len(call.mock_calls) == 1
        _, args, _ = call.mock_calls[0]
        assert args[0] == tensorboard_service.ListTensorboardExperimentsRequest()

    # Establish that the response is the type that we expect.
    assert isinstance(response, pagers.ListTensorboardExperimentsPager)
    assert response.next_page_token == "next_page_token_value"


def test_list_tensorboard_experiments_empty_call():
    # This test is a coverage failsafe to make sure that totally empty calls,
    # i.e. request == None and no flattened fields passed, work.
    client = TensorboardServiceClient(
        credentials=ga_credentials.AnonymousCredentials(),
        transport="grpc",
    )

    # Mock the actual call within the gRPC stub, and fake the request.
    with mock.patch.object(
        type(client.transport.list_tensorboard_experiments), "__call__"
    ) as call:
        client.list_tensorboard_experiments()
        call.assert_called()
        _, args, _ = call.mock_calls[0]
        assert args[0] == tensorboard_service.ListTensorboardExperimentsRequest()


@pytest.mark.asyncio
async def test_list_tensorboard_experiments_async(
    transport: str = "grpc_asyncio",
    request_type=tensorboard_service.ListTensorboardExperimentsRequest,
):
    client = TensorboardServiceAsyncClient(
        credentials=ga_credentials.AnonymousCredentials(),
        transport=transport,
    )

    # Everything is optional in proto3 as far as the runtime is concerned,
    # and we are mocking out the actual API, so just send an empty request.
    request = request_type()

    # Mock the actual call within the gRPC stub, and fake the request.
    with mock.patch.object(
        type(client.transport.list_tensorboard_experiments), "__call__"
    ) as call:
        # Designate an appropriate return value for the call.
        call.return_value = grpc_helpers_async.FakeUnaryUnaryCall(
            tensorboard_service.ListTensorboardExperimentsResponse(
                next_page_token="next_page_token_value",
            )
        )
        response = await client.list_tensorboard_experiments(request)

        # Establish that the underlying gRPC stub method was called.
        assert len(call.mock_calls)
        _, args, _ = call.mock_calls[0]
        assert args[0] == tensorboard_service.ListTensorboardExperimentsRequest()

    # Establish that the response is the type that we expect.
    assert isinstance(response, pagers.ListTensorboardExperimentsAsyncPager)
    assert response.next_page_token == "next_page_token_value"


@pytest.mark.asyncio
async def test_list_tensorboard_experiments_async_from_dict():
    await test_list_tensorboard_experiments_async(request_type=dict)


def test_list_tensorboard_experiments_field_headers():
    client = TensorboardServiceClient(
        credentials=ga_credentials.AnonymousCredentials(),
    )

    # Any value that is part of the HTTP/1.1 URI should be sent as
    # a field header. Set these to a non-empty value.
    request = tensorboard_service.ListTensorboardExperimentsRequest()

    request.parent = "parent_value"

    # Mock the actual call within the gRPC stub, and fake the request.
    with mock.patch.object(
        type(client.transport.list_tensorboard_experiments), "__call__"
    ) as call:
        call.return_value = tensorboard_service.ListTensorboardExperimentsResponse()
        client.list_tensorboard_experiments(request)

        # Establish that the underlying gRPC stub method was called.
        assert len(call.mock_calls) == 1
        _, args, _ = call.mock_calls[0]
        assert args[0] == request

    # Establish that the field header was sent.
    _, _, kw = call.mock_calls[0]
    assert (
        "x-goog-request-params",
<<<<<<< HEAD
        "parent=parent/value",
=======
        "parent=parent_value",
>>>>>>> dc3be45c
    ) in kw["metadata"]


@pytest.mark.asyncio
async def test_list_tensorboard_experiments_field_headers_async():
    client = TensorboardServiceAsyncClient(
        credentials=ga_credentials.AnonymousCredentials(),
    )

    # Any value that is part of the HTTP/1.1 URI should be sent as
    # a field header. Set these to a non-empty value.
    request = tensorboard_service.ListTensorboardExperimentsRequest()

    request.parent = "parent_value"

    # Mock the actual call within the gRPC stub, and fake the request.
    with mock.patch.object(
        type(client.transport.list_tensorboard_experiments), "__call__"
    ) as call:
        call.return_value = grpc_helpers_async.FakeUnaryUnaryCall(
            tensorboard_service.ListTensorboardExperimentsResponse()
        )
        await client.list_tensorboard_experiments(request)

        # Establish that the underlying gRPC stub method was called.
        assert len(call.mock_calls)
        _, args, _ = call.mock_calls[0]
        assert args[0] == request

    # Establish that the field header was sent.
    _, _, kw = call.mock_calls[0]
    assert (
        "x-goog-request-params",
<<<<<<< HEAD
        "parent=parent/value",
=======
        "parent=parent_value",
>>>>>>> dc3be45c
    ) in kw["metadata"]


def test_list_tensorboard_experiments_flattened():
    client = TensorboardServiceClient(
        credentials=ga_credentials.AnonymousCredentials(),
    )

    # Mock the actual call within the gRPC stub, and fake the request.
    with mock.patch.object(
        type(client.transport.list_tensorboard_experiments), "__call__"
    ) as call:
        # Designate an appropriate return value for the call.
        call.return_value = tensorboard_service.ListTensorboardExperimentsResponse()
        # Call the method with a truthy value for each flattened field,
        # using the keyword arguments to the method.
        client.list_tensorboard_experiments(
            parent="parent_value",
        )

        # Establish that the underlying call was made with the expected
        # request object values.
        assert len(call.mock_calls) == 1
        _, args, _ = call.mock_calls[0]
        arg = args[0].parent
        mock_val = "parent_value"
        assert arg == mock_val


def test_list_tensorboard_experiments_flattened_error():
    client = TensorboardServiceClient(
        credentials=ga_credentials.AnonymousCredentials(),
    )

    # Attempting to call a method with both a request object and flattened
    # fields is an error.
    with pytest.raises(ValueError):
        client.list_tensorboard_experiments(
            tensorboard_service.ListTensorboardExperimentsRequest(),
            parent="parent_value",
        )


@pytest.mark.asyncio
async def test_list_tensorboard_experiments_flattened_async():
    client = TensorboardServiceAsyncClient(
        credentials=ga_credentials.AnonymousCredentials(),
    )

    # Mock the actual call within the gRPC stub, and fake the request.
    with mock.patch.object(
        type(client.transport.list_tensorboard_experiments), "__call__"
    ) as call:
        # Designate an appropriate return value for the call.
        call.return_value = tensorboard_service.ListTensorboardExperimentsResponse()

        call.return_value = grpc_helpers_async.FakeUnaryUnaryCall(
            tensorboard_service.ListTensorboardExperimentsResponse()
        )
        # Call the method with a truthy value for each flattened field,
        # using the keyword arguments to the method.
        response = await client.list_tensorboard_experiments(
            parent="parent_value",
        )

        # Establish that the underlying call was made with the expected
        # request object values.
        assert len(call.mock_calls)
        _, args, _ = call.mock_calls[0]
        arg = args[0].parent
        mock_val = "parent_value"
        assert arg == mock_val


@pytest.mark.asyncio
async def test_list_tensorboard_experiments_flattened_error_async():
    client = TensorboardServiceAsyncClient(
        credentials=ga_credentials.AnonymousCredentials(),
    )

    # Attempting to call a method with both a request object and flattened
    # fields is an error.
    with pytest.raises(ValueError):
        await client.list_tensorboard_experiments(
            tensorboard_service.ListTensorboardExperimentsRequest(),
            parent="parent_value",
        )


def test_list_tensorboard_experiments_pager(transport_name: str = "grpc"):
    client = TensorboardServiceClient(
        credentials=ga_credentials.AnonymousCredentials,
        transport=transport_name,
    )

    # Mock the actual call within the gRPC stub, and fake the request.
    with mock.patch.object(
        type(client.transport.list_tensorboard_experiments), "__call__"
    ) as call:
        # Set the response to a series of pages.
        call.side_effect = (
            tensorboard_service.ListTensorboardExperimentsResponse(
                tensorboard_experiments=[
                    tensorboard_experiment.TensorboardExperiment(),
                    tensorboard_experiment.TensorboardExperiment(),
                    tensorboard_experiment.TensorboardExperiment(),
                ],
                next_page_token="abc",
            ),
            tensorboard_service.ListTensorboardExperimentsResponse(
                tensorboard_experiments=[],
                next_page_token="def",
            ),
            tensorboard_service.ListTensorboardExperimentsResponse(
                tensorboard_experiments=[
                    tensorboard_experiment.TensorboardExperiment(),
                ],
                next_page_token="ghi",
            ),
            tensorboard_service.ListTensorboardExperimentsResponse(
                tensorboard_experiments=[
                    tensorboard_experiment.TensorboardExperiment(),
                    tensorboard_experiment.TensorboardExperiment(),
                ],
            ),
            RuntimeError,
        )

        metadata = ()
        metadata = tuple(metadata) + (
            gapic_v1.routing_header.to_grpc_metadata((("parent", ""),)),
        )
        pager = client.list_tensorboard_experiments(request={})

        assert pager._metadata == metadata

        results = list(pager)
        assert len(results) == 6
        assert all(
            isinstance(i, tensorboard_experiment.TensorboardExperiment) for i in results
        )


def test_list_tensorboard_experiments_pages(transport_name: str = "grpc"):
    client = TensorboardServiceClient(
        credentials=ga_credentials.AnonymousCredentials,
        transport=transport_name,
    )

    # Mock the actual call within the gRPC stub, and fake the request.
    with mock.patch.object(
        type(client.transport.list_tensorboard_experiments), "__call__"
    ) as call:
        # Set the response to a series of pages.
        call.side_effect = (
            tensorboard_service.ListTensorboardExperimentsResponse(
                tensorboard_experiments=[
                    tensorboard_experiment.TensorboardExperiment(),
                    tensorboard_experiment.TensorboardExperiment(),
                    tensorboard_experiment.TensorboardExperiment(),
                ],
                next_page_token="abc",
            ),
            tensorboard_service.ListTensorboardExperimentsResponse(
                tensorboard_experiments=[],
                next_page_token="def",
            ),
            tensorboard_service.ListTensorboardExperimentsResponse(
                tensorboard_experiments=[
                    tensorboard_experiment.TensorboardExperiment(),
                ],
                next_page_token="ghi",
            ),
            tensorboard_service.ListTensorboardExperimentsResponse(
                tensorboard_experiments=[
                    tensorboard_experiment.TensorboardExperiment(),
                    tensorboard_experiment.TensorboardExperiment(),
                ],
            ),
            RuntimeError,
        )
        pages = list(client.list_tensorboard_experiments(request={}).pages)
        for page_, token in zip(pages, ["abc", "def", "ghi", ""]):
            assert page_.raw_page.next_page_token == token


@pytest.mark.asyncio
async def test_list_tensorboard_experiments_async_pager():
    client = TensorboardServiceAsyncClient(
        credentials=ga_credentials.AnonymousCredentials,
    )

    # Mock the actual call within the gRPC stub, and fake the request.
    with mock.patch.object(
        type(client.transport.list_tensorboard_experiments),
        "__call__",
        new_callable=mock.AsyncMock,
    ) as call:
        # Set the response to a series of pages.
        call.side_effect = (
            tensorboard_service.ListTensorboardExperimentsResponse(
                tensorboard_experiments=[
                    tensorboard_experiment.TensorboardExperiment(),
                    tensorboard_experiment.TensorboardExperiment(),
                    tensorboard_experiment.TensorboardExperiment(),
                ],
                next_page_token="abc",
            ),
            tensorboard_service.ListTensorboardExperimentsResponse(
                tensorboard_experiments=[],
                next_page_token="def",
            ),
            tensorboard_service.ListTensorboardExperimentsResponse(
                tensorboard_experiments=[
                    tensorboard_experiment.TensorboardExperiment(),
                ],
                next_page_token="ghi",
            ),
            tensorboard_service.ListTensorboardExperimentsResponse(
                tensorboard_experiments=[
                    tensorboard_experiment.TensorboardExperiment(),
                    tensorboard_experiment.TensorboardExperiment(),
                ],
            ),
            RuntimeError,
        )
        async_pager = await client.list_tensorboard_experiments(
            request={},
        )
        assert async_pager.next_page_token == "abc"
        responses = []
        async for response in async_pager:  # pragma: no branch
            responses.append(response)

        assert len(responses) == 6
        assert all(
            isinstance(i, tensorboard_experiment.TensorboardExperiment)
            for i in responses
        )


@pytest.mark.asyncio
async def test_list_tensorboard_experiments_async_pages():
    client = TensorboardServiceAsyncClient(
        credentials=ga_credentials.AnonymousCredentials,
    )

    # Mock the actual call within the gRPC stub, and fake the request.
    with mock.patch.object(
        type(client.transport.list_tensorboard_experiments),
        "__call__",
        new_callable=mock.AsyncMock,
    ) as call:
        # Set the response to a series of pages.
        call.side_effect = (
            tensorboard_service.ListTensorboardExperimentsResponse(
                tensorboard_experiments=[
                    tensorboard_experiment.TensorboardExperiment(),
                    tensorboard_experiment.TensorboardExperiment(),
                    tensorboard_experiment.TensorboardExperiment(),
                ],
                next_page_token="abc",
            ),
            tensorboard_service.ListTensorboardExperimentsResponse(
                tensorboard_experiments=[],
                next_page_token="def",
            ),
            tensorboard_service.ListTensorboardExperimentsResponse(
                tensorboard_experiments=[
                    tensorboard_experiment.TensorboardExperiment(),
                ],
                next_page_token="ghi",
            ),
            tensorboard_service.ListTensorboardExperimentsResponse(
                tensorboard_experiments=[
                    tensorboard_experiment.TensorboardExperiment(),
                    tensorboard_experiment.TensorboardExperiment(),
                ],
            ),
            RuntimeError,
        )
        pages = []
        async for page_ in (
            await client.list_tensorboard_experiments(request={})
        ).pages:  # pragma: no branch
            pages.append(page_)
        for page_, token in zip(pages, ["abc", "def", "ghi", ""]):
            assert page_.raw_page.next_page_token == token


@pytest.mark.parametrize(
    "request_type",
    [
        tensorboard_service.DeleteTensorboardExperimentRequest,
        dict,
    ],
)
def test_delete_tensorboard_experiment(request_type, transport: str = "grpc"):
    client = TensorboardServiceClient(
        credentials=ga_credentials.AnonymousCredentials(),
        transport=transport,
    )

    # Everything is optional in proto3 as far as the runtime is concerned,
    # and we are mocking out the actual API, so just send an empty request.
    request = request_type()

    # Mock the actual call within the gRPC stub, and fake the request.
    with mock.patch.object(
        type(client.transport.delete_tensorboard_experiment), "__call__"
    ) as call:
        # Designate an appropriate return value for the call.
        call.return_value = operations_pb2.Operation(name="operations/spam")
        response = client.delete_tensorboard_experiment(request)

        # Establish that the underlying gRPC stub method was called.
        assert len(call.mock_calls) == 1
        _, args, _ = call.mock_calls[0]
        assert args[0] == tensorboard_service.DeleteTensorboardExperimentRequest()

    # Establish that the response is the type that we expect.
    assert isinstance(response, future.Future)


def test_delete_tensorboard_experiment_empty_call():
    # This test is a coverage failsafe to make sure that totally empty calls,
    # i.e. request == None and no flattened fields passed, work.
    client = TensorboardServiceClient(
        credentials=ga_credentials.AnonymousCredentials(),
        transport="grpc",
    )

    # Mock the actual call within the gRPC stub, and fake the request.
    with mock.patch.object(
        type(client.transport.delete_tensorboard_experiment), "__call__"
    ) as call:
        client.delete_tensorboard_experiment()
        call.assert_called()
        _, args, _ = call.mock_calls[0]
        assert args[0] == tensorboard_service.DeleteTensorboardExperimentRequest()


@pytest.mark.asyncio
async def test_delete_tensorboard_experiment_async(
    transport: str = "grpc_asyncio",
    request_type=tensorboard_service.DeleteTensorboardExperimentRequest,
):
    client = TensorboardServiceAsyncClient(
        credentials=ga_credentials.AnonymousCredentials(),
        transport=transport,
    )

    # Everything is optional in proto3 as far as the runtime is concerned,
    # and we are mocking out the actual API, so just send an empty request.
    request = request_type()

    # Mock the actual call within the gRPC stub, and fake the request.
    with mock.patch.object(
        type(client.transport.delete_tensorboard_experiment), "__call__"
    ) as call:
        # Designate an appropriate return value for the call.
        call.return_value = grpc_helpers_async.FakeUnaryUnaryCall(
            operations_pb2.Operation(name="operations/spam")
        )
        response = await client.delete_tensorboard_experiment(request)

        # Establish that the underlying gRPC stub method was called.
        assert len(call.mock_calls)
        _, args, _ = call.mock_calls[0]
        assert args[0] == tensorboard_service.DeleteTensorboardExperimentRequest()

    # Establish that the response is the type that we expect.
    assert isinstance(response, future.Future)


@pytest.mark.asyncio
async def test_delete_tensorboard_experiment_async_from_dict():
    await test_delete_tensorboard_experiment_async(request_type=dict)


def test_delete_tensorboard_experiment_field_headers():
    client = TensorboardServiceClient(
        credentials=ga_credentials.AnonymousCredentials(),
    )

    # Any value that is part of the HTTP/1.1 URI should be sent as
    # a field header. Set these to a non-empty value.
    request = tensorboard_service.DeleteTensorboardExperimentRequest()

    request.name = "name_value"

    # Mock the actual call within the gRPC stub, and fake the request.
    with mock.patch.object(
        type(client.transport.delete_tensorboard_experiment), "__call__"
    ) as call:
        call.return_value = operations_pb2.Operation(name="operations/op")
        client.delete_tensorboard_experiment(request)

        # Establish that the underlying gRPC stub method was called.
        assert len(call.mock_calls) == 1
        _, args, _ = call.mock_calls[0]
        assert args[0] == request

    # Establish that the field header was sent.
    _, _, kw = call.mock_calls[0]
    assert (
        "x-goog-request-params",
<<<<<<< HEAD
        "name=name/value",
=======
        "name=name_value",
>>>>>>> dc3be45c
    ) in kw["metadata"]


@pytest.mark.asyncio
async def test_delete_tensorboard_experiment_field_headers_async():
    client = TensorboardServiceAsyncClient(
        credentials=ga_credentials.AnonymousCredentials(),
    )

    # Any value that is part of the HTTP/1.1 URI should be sent as
    # a field header. Set these to a non-empty value.
    request = tensorboard_service.DeleteTensorboardExperimentRequest()

    request.name = "name_value"

    # Mock the actual call within the gRPC stub, and fake the request.
    with mock.patch.object(
        type(client.transport.delete_tensorboard_experiment), "__call__"
    ) as call:
        call.return_value = grpc_helpers_async.FakeUnaryUnaryCall(
            operations_pb2.Operation(name="operations/op")
        )
        await client.delete_tensorboard_experiment(request)

        # Establish that the underlying gRPC stub method was called.
        assert len(call.mock_calls)
        _, args, _ = call.mock_calls[0]
        assert args[0] == request

    # Establish that the field header was sent.
    _, _, kw = call.mock_calls[0]
    assert (
        "x-goog-request-params",
<<<<<<< HEAD
        "name=name/value",
=======
        "name=name_value",
>>>>>>> dc3be45c
    ) in kw["metadata"]


def test_delete_tensorboard_experiment_flattened():
    client = TensorboardServiceClient(
        credentials=ga_credentials.AnonymousCredentials(),
    )

    # Mock the actual call within the gRPC stub, and fake the request.
    with mock.patch.object(
        type(client.transport.delete_tensorboard_experiment), "__call__"
    ) as call:
        # Designate an appropriate return value for the call.
        call.return_value = operations_pb2.Operation(name="operations/op")
        # Call the method with a truthy value for each flattened field,
        # using the keyword arguments to the method.
        client.delete_tensorboard_experiment(
            name="name_value",
        )

        # Establish that the underlying call was made with the expected
        # request object values.
        assert len(call.mock_calls) == 1
        _, args, _ = call.mock_calls[0]
        arg = args[0].name
        mock_val = "name_value"
        assert arg == mock_val


def test_delete_tensorboard_experiment_flattened_error():
    client = TensorboardServiceClient(
        credentials=ga_credentials.AnonymousCredentials(),
    )

    # Attempting to call a method with both a request object and flattened
    # fields is an error.
    with pytest.raises(ValueError):
        client.delete_tensorboard_experiment(
            tensorboard_service.DeleteTensorboardExperimentRequest(),
            name="name_value",
        )


@pytest.mark.asyncio
async def test_delete_tensorboard_experiment_flattened_async():
    client = TensorboardServiceAsyncClient(
        credentials=ga_credentials.AnonymousCredentials(),
    )

    # Mock the actual call within the gRPC stub, and fake the request.
    with mock.patch.object(
        type(client.transport.delete_tensorboard_experiment), "__call__"
    ) as call:
        # Designate an appropriate return value for the call.
        call.return_value = operations_pb2.Operation(name="operations/op")

        call.return_value = grpc_helpers_async.FakeUnaryUnaryCall(
            operations_pb2.Operation(name="operations/spam")
        )
        # Call the method with a truthy value for each flattened field,
        # using the keyword arguments to the method.
        response = await client.delete_tensorboard_experiment(
            name="name_value",
        )

        # Establish that the underlying call was made with the expected
        # request object values.
        assert len(call.mock_calls)
        _, args, _ = call.mock_calls[0]
        arg = args[0].name
        mock_val = "name_value"
        assert arg == mock_val


@pytest.mark.asyncio
async def test_delete_tensorboard_experiment_flattened_error_async():
    client = TensorboardServiceAsyncClient(
        credentials=ga_credentials.AnonymousCredentials(),
    )

    # Attempting to call a method with both a request object and flattened
    # fields is an error.
    with pytest.raises(ValueError):
        await client.delete_tensorboard_experiment(
            tensorboard_service.DeleteTensorboardExperimentRequest(),
            name="name_value",
        )


@pytest.mark.parametrize(
    "request_type",
    [
        tensorboard_service.CreateTensorboardRunRequest,
        dict,
    ],
)
def test_create_tensorboard_run(request_type, transport: str = "grpc"):
    client = TensorboardServiceClient(
        credentials=ga_credentials.AnonymousCredentials(),
        transport=transport,
    )

    # Everything is optional in proto3 as far as the runtime is concerned,
    # and we are mocking out the actual API, so just send an empty request.
    request = request_type()

    # Mock the actual call within the gRPC stub, and fake the request.
    with mock.patch.object(
        type(client.transport.create_tensorboard_run), "__call__"
    ) as call:
        # Designate an appropriate return value for the call.
        call.return_value = gca_tensorboard_run.TensorboardRun(
            name="name_value",
            display_name="display_name_value",
            description="description_value",
            etag="etag_value",
        )
        response = client.create_tensorboard_run(request)

        # Establish that the underlying gRPC stub method was called.
        assert len(call.mock_calls) == 1
        _, args, _ = call.mock_calls[0]
        assert args[0] == tensorboard_service.CreateTensorboardRunRequest()

    # Establish that the response is the type that we expect.
    assert isinstance(response, gca_tensorboard_run.TensorboardRun)
    assert response.name == "name_value"
    assert response.display_name == "display_name_value"
    assert response.description == "description_value"
    assert response.etag == "etag_value"


def test_create_tensorboard_run_empty_call():
    # This test is a coverage failsafe to make sure that totally empty calls,
    # i.e. request == None and no flattened fields passed, work.
    client = TensorboardServiceClient(
        credentials=ga_credentials.AnonymousCredentials(),
        transport="grpc",
    )

    # Mock the actual call within the gRPC stub, and fake the request.
    with mock.patch.object(
        type(client.transport.create_tensorboard_run), "__call__"
    ) as call:
        client.create_tensorboard_run()
        call.assert_called()
        _, args, _ = call.mock_calls[0]
        assert args[0] == tensorboard_service.CreateTensorboardRunRequest()


@pytest.mark.asyncio
async def test_create_tensorboard_run_async(
    transport: str = "grpc_asyncio",
    request_type=tensorboard_service.CreateTensorboardRunRequest,
):
    client = TensorboardServiceAsyncClient(
        credentials=ga_credentials.AnonymousCredentials(),
        transport=transport,
    )

    # Everything is optional in proto3 as far as the runtime is concerned,
    # and we are mocking out the actual API, so just send an empty request.
    request = request_type()

    # Mock the actual call within the gRPC stub, and fake the request.
    with mock.patch.object(
        type(client.transport.create_tensorboard_run), "__call__"
    ) as call:
        # Designate an appropriate return value for the call.
        call.return_value = grpc_helpers_async.FakeUnaryUnaryCall(
            gca_tensorboard_run.TensorboardRun(
                name="name_value",
                display_name="display_name_value",
                description="description_value",
                etag="etag_value",
            )
        )
        response = await client.create_tensorboard_run(request)

        # Establish that the underlying gRPC stub method was called.
        assert len(call.mock_calls)
        _, args, _ = call.mock_calls[0]
        assert args[0] == tensorboard_service.CreateTensorboardRunRequest()

    # Establish that the response is the type that we expect.
    assert isinstance(response, gca_tensorboard_run.TensorboardRun)
    assert response.name == "name_value"
    assert response.display_name == "display_name_value"
    assert response.description == "description_value"
    assert response.etag == "etag_value"


@pytest.mark.asyncio
async def test_create_tensorboard_run_async_from_dict():
    await test_create_tensorboard_run_async(request_type=dict)


def test_create_tensorboard_run_field_headers():
    client = TensorboardServiceClient(
        credentials=ga_credentials.AnonymousCredentials(),
    )

    # Any value that is part of the HTTP/1.1 URI should be sent as
    # a field header. Set these to a non-empty value.
    request = tensorboard_service.CreateTensorboardRunRequest()

    request.parent = "parent_value"

    # Mock the actual call within the gRPC stub, and fake the request.
    with mock.patch.object(
        type(client.transport.create_tensorboard_run), "__call__"
    ) as call:
        call.return_value = gca_tensorboard_run.TensorboardRun()
        client.create_tensorboard_run(request)

        # Establish that the underlying gRPC stub method was called.
        assert len(call.mock_calls) == 1
        _, args, _ = call.mock_calls[0]
        assert args[0] == request

    # Establish that the field header was sent.
    _, _, kw = call.mock_calls[0]
    assert (
        "x-goog-request-params",
<<<<<<< HEAD
        "parent=parent/value",
=======
        "parent=parent_value",
>>>>>>> dc3be45c
    ) in kw["metadata"]


@pytest.mark.asyncio
async def test_create_tensorboard_run_field_headers_async():
    client = TensorboardServiceAsyncClient(
        credentials=ga_credentials.AnonymousCredentials(),
    )

    # Any value that is part of the HTTP/1.1 URI should be sent as
    # a field header. Set these to a non-empty value.
    request = tensorboard_service.CreateTensorboardRunRequest()

    request.parent = "parent_value"

    # Mock the actual call within the gRPC stub, and fake the request.
    with mock.patch.object(
        type(client.transport.create_tensorboard_run), "__call__"
    ) as call:
        call.return_value = grpc_helpers_async.FakeUnaryUnaryCall(
            gca_tensorboard_run.TensorboardRun()
        )
        await client.create_tensorboard_run(request)

        # Establish that the underlying gRPC stub method was called.
        assert len(call.mock_calls)
        _, args, _ = call.mock_calls[0]
        assert args[0] == request

    # Establish that the field header was sent.
    _, _, kw = call.mock_calls[0]
    assert (
        "x-goog-request-params",
<<<<<<< HEAD
        "parent=parent/value",
=======
        "parent=parent_value",
>>>>>>> dc3be45c
    ) in kw["metadata"]


def test_create_tensorboard_run_flattened():
    client = TensorboardServiceClient(
        credentials=ga_credentials.AnonymousCredentials(),
    )

    # Mock the actual call within the gRPC stub, and fake the request.
    with mock.patch.object(
        type(client.transport.create_tensorboard_run), "__call__"
    ) as call:
        # Designate an appropriate return value for the call.
        call.return_value = gca_tensorboard_run.TensorboardRun()
        # Call the method with a truthy value for each flattened field,
        # using the keyword arguments to the method.
        client.create_tensorboard_run(
            parent="parent_value",
            tensorboard_run=gca_tensorboard_run.TensorboardRun(name="name_value"),
            tensorboard_run_id="tensorboard_run_id_value",
        )

        # Establish that the underlying call was made with the expected
        # request object values.
        assert len(call.mock_calls) == 1
        _, args, _ = call.mock_calls[0]
        arg = args[0].parent
        mock_val = "parent_value"
        assert arg == mock_val
        arg = args[0].tensorboard_run
        mock_val = gca_tensorboard_run.TensorboardRun(name="name_value")
        assert arg == mock_val
        arg = args[0].tensorboard_run_id
        mock_val = "tensorboard_run_id_value"
        assert arg == mock_val


def test_create_tensorboard_run_flattened_error():
    client = TensorboardServiceClient(
        credentials=ga_credentials.AnonymousCredentials(),
    )

    # Attempting to call a method with both a request object and flattened
    # fields is an error.
    with pytest.raises(ValueError):
        client.create_tensorboard_run(
            tensorboard_service.CreateTensorboardRunRequest(),
            parent="parent_value",
            tensorboard_run=gca_tensorboard_run.TensorboardRun(name="name_value"),
            tensorboard_run_id="tensorboard_run_id_value",
        )


@pytest.mark.asyncio
async def test_create_tensorboard_run_flattened_async():
    client = TensorboardServiceAsyncClient(
        credentials=ga_credentials.AnonymousCredentials(),
    )

    # Mock the actual call within the gRPC stub, and fake the request.
    with mock.patch.object(
        type(client.transport.create_tensorboard_run), "__call__"
    ) as call:
        # Designate an appropriate return value for the call.
        call.return_value = gca_tensorboard_run.TensorboardRun()

        call.return_value = grpc_helpers_async.FakeUnaryUnaryCall(
            gca_tensorboard_run.TensorboardRun()
        )
        # Call the method with a truthy value for each flattened field,
        # using the keyword arguments to the method.
        response = await client.create_tensorboard_run(
            parent="parent_value",
            tensorboard_run=gca_tensorboard_run.TensorboardRun(name="name_value"),
            tensorboard_run_id="tensorboard_run_id_value",
        )

        # Establish that the underlying call was made with the expected
        # request object values.
        assert len(call.mock_calls)
        _, args, _ = call.mock_calls[0]
        arg = args[0].parent
        mock_val = "parent_value"
        assert arg == mock_val
        arg = args[0].tensorboard_run
        mock_val = gca_tensorboard_run.TensorboardRun(name="name_value")
        assert arg == mock_val
        arg = args[0].tensorboard_run_id
        mock_val = "tensorboard_run_id_value"
        assert arg == mock_val


@pytest.mark.asyncio
async def test_create_tensorboard_run_flattened_error_async():
    client = TensorboardServiceAsyncClient(
        credentials=ga_credentials.AnonymousCredentials(),
    )

    # Attempting to call a method with both a request object and flattened
    # fields is an error.
    with pytest.raises(ValueError):
        await client.create_tensorboard_run(
            tensorboard_service.CreateTensorboardRunRequest(),
            parent="parent_value",
            tensorboard_run=gca_tensorboard_run.TensorboardRun(name="name_value"),
            tensorboard_run_id="tensorboard_run_id_value",
        )


@pytest.mark.parametrize(
    "request_type",
    [
        tensorboard_service.BatchCreateTensorboardRunsRequest,
        dict,
    ],
)
def test_batch_create_tensorboard_runs(request_type, transport: str = "grpc"):
    client = TensorboardServiceClient(
        credentials=ga_credentials.AnonymousCredentials(),
        transport=transport,
    )

    # Everything is optional in proto3 as far as the runtime is concerned,
    # and we are mocking out the actual API, so just send an empty request.
    request = request_type()

    # Mock the actual call within the gRPC stub, and fake the request.
    with mock.patch.object(
        type(client.transport.batch_create_tensorboard_runs), "__call__"
    ) as call:
        # Designate an appropriate return value for the call.
        call.return_value = tensorboard_service.BatchCreateTensorboardRunsResponse()
        response = client.batch_create_tensorboard_runs(request)

        # Establish that the underlying gRPC stub method was called.
        assert len(call.mock_calls) == 1
        _, args, _ = call.mock_calls[0]
        assert args[0] == tensorboard_service.BatchCreateTensorboardRunsRequest()

    # Establish that the response is the type that we expect.
    assert isinstance(response, tensorboard_service.BatchCreateTensorboardRunsResponse)


def test_batch_create_tensorboard_runs_empty_call():
    # This test is a coverage failsafe to make sure that totally empty calls,
    # i.e. request == None and no flattened fields passed, work.
    client = TensorboardServiceClient(
        credentials=ga_credentials.AnonymousCredentials(),
        transport="grpc",
    )

    # Mock the actual call within the gRPC stub, and fake the request.
    with mock.patch.object(
        type(client.transport.batch_create_tensorboard_runs), "__call__"
    ) as call:
        client.batch_create_tensorboard_runs()
        call.assert_called()
        _, args, _ = call.mock_calls[0]
        assert args[0] == tensorboard_service.BatchCreateTensorboardRunsRequest()


@pytest.mark.asyncio
async def test_batch_create_tensorboard_runs_async(
    transport: str = "grpc_asyncio",
    request_type=tensorboard_service.BatchCreateTensorboardRunsRequest,
):
    client = TensorboardServiceAsyncClient(
        credentials=ga_credentials.AnonymousCredentials(),
        transport=transport,
    )

    # Everything is optional in proto3 as far as the runtime is concerned,
    # and we are mocking out the actual API, so just send an empty request.
    request = request_type()

    # Mock the actual call within the gRPC stub, and fake the request.
    with mock.patch.object(
        type(client.transport.batch_create_tensorboard_runs), "__call__"
    ) as call:
        # Designate an appropriate return value for the call.
        call.return_value = grpc_helpers_async.FakeUnaryUnaryCall(
            tensorboard_service.BatchCreateTensorboardRunsResponse()
        )
        response = await client.batch_create_tensorboard_runs(request)

        # Establish that the underlying gRPC stub method was called.
        assert len(call.mock_calls)
        _, args, _ = call.mock_calls[0]
        assert args[0] == tensorboard_service.BatchCreateTensorboardRunsRequest()

    # Establish that the response is the type that we expect.
    assert isinstance(response, tensorboard_service.BatchCreateTensorboardRunsResponse)


@pytest.mark.asyncio
async def test_batch_create_tensorboard_runs_async_from_dict():
    await test_batch_create_tensorboard_runs_async(request_type=dict)


def test_batch_create_tensorboard_runs_field_headers():
    client = TensorboardServiceClient(
        credentials=ga_credentials.AnonymousCredentials(),
    )

    # Any value that is part of the HTTP/1.1 URI should be sent as
    # a field header. Set these to a non-empty value.
    request = tensorboard_service.BatchCreateTensorboardRunsRequest()

    request.parent = "parent_value"

    # Mock the actual call within the gRPC stub, and fake the request.
    with mock.patch.object(
        type(client.transport.batch_create_tensorboard_runs), "__call__"
    ) as call:
        call.return_value = tensorboard_service.BatchCreateTensorboardRunsResponse()
        client.batch_create_tensorboard_runs(request)

        # Establish that the underlying gRPC stub method was called.
        assert len(call.mock_calls) == 1
        _, args, _ = call.mock_calls[0]
        assert args[0] == request

    # Establish that the field header was sent.
    _, _, kw = call.mock_calls[0]
    assert (
        "x-goog-request-params",
<<<<<<< HEAD
        "parent=parent/value",
=======
        "parent=parent_value",
>>>>>>> dc3be45c
    ) in kw["metadata"]


@pytest.mark.asyncio
async def test_batch_create_tensorboard_runs_field_headers_async():
    client = TensorboardServiceAsyncClient(
        credentials=ga_credentials.AnonymousCredentials(),
    )

    # Any value that is part of the HTTP/1.1 URI should be sent as
    # a field header. Set these to a non-empty value.
    request = tensorboard_service.BatchCreateTensorboardRunsRequest()

    request.parent = "parent_value"

    # Mock the actual call within the gRPC stub, and fake the request.
    with mock.patch.object(
        type(client.transport.batch_create_tensorboard_runs), "__call__"
    ) as call:
        call.return_value = grpc_helpers_async.FakeUnaryUnaryCall(
            tensorboard_service.BatchCreateTensorboardRunsResponse()
        )
        await client.batch_create_tensorboard_runs(request)

        # Establish that the underlying gRPC stub method was called.
        assert len(call.mock_calls)
        _, args, _ = call.mock_calls[0]
        assert args[0] == request

    # Establish that the field header was sent.
    _, _, kw = call.mock_calls[0]
    assert (
        "x-goog-request-params",
<<<<<<< HEAD
        "parent=parent/value",
=======
        "parent=parent_value",
>>>>>>> dc3be45c
    ) in kw["metadata"]


def test_batch_create_tensorboard_runs_flattened():
    client = TensorboardServiceClient(
        credentials=ga_credentials.AnonymousCredentials(),
    )

    # Mock the actual call within the gRPC stub, and fake the request.
    with mock.patch.object(
        type(client.transport.batch_create_tensorboard_runs), "__call__"
    ) as call:
        # Designate an appropriate return value for the call.
        call.return_value = tensorboard_service.BatchCreateTensorboardRunsResponse()
        # Call the method with a truthy value for each flattened field,
        # using the keyword arguments to the method.
        client.batch_create_tensorboard_runs(
            parent="parent_value",
            requests=[
                tensorboard_service.CreateTensorboardRunRequest(parent="parent_value")
            ],
        )

        # Establish that the underlying call was made with the expected
        # request object values.
        assert len(call.mock_calls) == 1
        _, args, _ = call.mock_calls[0]
        arg = args[0].parent
        mock_val = "parent_value"
        assert arg == mock_val
        arg = args[0].requests
        mock_val = [
            tensorboard_service.CreateTensorboardRunRequest(parent="parent_value")
        ]
        assert arg == mock_val


def test_batch_create_tensorboard_runs_flattened_error():
    client = TensorboardServiceClient(
        credentials=ga_credentials.AnonymousCredentials(),
    )

    # Attempting to call a method with both a request object and flattened
    # fields is an error.
    with pytest.raises(ValueError):
        client.batch_create_tensorboard_runs(
            tensorboard_service.BatchCreateTensorboardRunsRequest(),
            parent="parent_value",
            requests=[
                tensorboard_service.CreateTensorboardRunRequest(parent="parent_value")
            ],
        )


@pytest.mark.asyncio
async def test_batch_create_tensorboard_runs_flattened_async():
    client = TensorboardServiceAsyncClient(
        credentials=ga_credentials.AnonymousCredentials(),
    )

    # Mock the actual call within the gRPC stub, and fake the request.
    with mock.patch.object(
        type(client.transport.batch_create_tensorboard_runs), "__call__"
    ) as call:
        # Designate an appropriate return value for the call.
        call.return_value = tensorboard_service.BatchCreateTensorboardRunsResponse()

        call.return_value = grpc_helpers_async.FakeUnaryUnaryCall(
            tensorboard_service.BatchCreateTensorboardRunsResponse()
        )
        # Call the method with a truthy value for each flattened field,
        # using the keyword arguments to the method.
        response = await client.batch_create_tensorboard_runs(
            parent="parent_value",
            requests=[
                tensorboard_service.CreateTensorboardRunRequest(parent="parent_value")
            ],
        )

        # Establish that the underlying call was made with the expected
        # request object values.
        assert len(call.mock_calls)
        _, args, _ = call.mock_calls[0]
        arg = args[0].parent
        mock_val = "parent_value"
        assert arg == mock_val
        arg = args[0].requests
        mock_val = [
            tensorboard_service.CreateTensorboardRunRequest(parent="parent_value")
        ]
        assert arg == mock_val


@pytest.mark.asyncio
async def test_batch_create_tensorboard_runs_flattened_error_async():
    client = TensorboardServiceAsyncClient(
        credentials=ga_credentials.AnonymousCredentials(),
    )

    # Attempting to call a method with both a request object and flattened
    # fields is an error.
    with pytest.raises(ValueError):
        await client.batch_create_tensorboard_runs(
            tensorboard_service.BatchCreateTensorboardRunsRequest(),
            parent="parent_value",
            requests=[
                tensorboard_service.CreateTensorboardRunRequest(parent="parent_value")
            ],
        )


@pytest.mark.parametrize(
    "request_type",
    [
        tensorboard_service.GetTensorboardRunRequest,
        dict,
    ],
)
def test_get_tensorboard_run(request_type, transport: str = "grpc"):
    client = TensorboardServiceClient(
        credentials=ga_credentials.AnonymousCredentials(),
        transport=transport,
    )

    # Everything is optional in proto3 as far as the runtime is concerned,
    # and we are mocking out the actual API, so just send an empty request.
    request = request_type()

    # Mock the actual call within the gRPC stub, and fake the request.
    with mock.patch.object(
        type(client.transport.get_tensorboard_run), "__call__"
    ) as call:
        # Designate an appropriate return value for the call.
        call.return_value = tensorboard_run.TensorboardRun(
            name="name_value",
            display_name="display_name_value",
            description="description_value",
            etag="etag_value",
        )
        response = client.get_tensorboard_run(request)

        # Establish that the underlying gRPC stub method was called.
        assert len(call.mock_calls) == 1
        _, args, _ = call.mock_calls[0]
        assert args[0] == tensorboard_service.GetTensorboardRunRequest()

    # Establish that the response is the type that we expect.
    assert isinstance(response, tensorboard_run.TensorboardRun)
    assert response.name == "name_value"
    assert response.display_name == "display_name_value"
    assert response.description == "description_value"
    assert response.etag == "etag_value"


def test_get_tensorboard_run_empty_call():
    # This test is a coverage failsafe to make sure that totally empty calls,
    # i.e. request == None and no flattened fields passed, work.
    client = TensorboardServiceClient(
        credentials=ga_credentials.AnonymousCredentials(),
        transport="grpc",
    )

    # Mock the actual call within the gRPC stub, and fake the request.
    with mock.patch.object(
        type(client.transport.get_tensorboard_run), "__call__"
    ) as call:
        client.get_tensorboard_run()
        call.assert_called()
        _, args, _ = call.mock_calls[0]
        assert args[0] == tensorboard_service.GetTensorboardRunRequest()


@pytest.mark.asyncio
async def test_get_tensorboard_run_async(
    transport: str = "grpc_asyncio",
    request_type=tensorboard_service.GetTensorboardRunRequest,
):
    client = TensorboardServiceAsyncClient(
        credentials=ga_credentials.AnonymousCredentials(),
        transport=transport,
    )

    # Everything is optional in proto3 as far as the runtime is concerned,
    # and we are mocking out the actual API, so just send an empty request.
    request = request_type()

    # Mock the actual call within the gRPC stub, and fake the request.
    with mock.patch.object(
        type(client.transport.get_tensorboard_run), "__call__"
    ) as call:
        # Designate an appropriate return value for the call.
        call.return_value = grpc_helpers_async.FakeUnaryUnaryCall(
            tensorboard_run.TensorboardRun(
                name="name_value",
                display_name="display_name_value",
                description="description_value",
                etag="etag_value",
            )
        )
        response = await client.get_tensorboard_run(request)

        # Establish that the underlying gRPC stub method was called.
        assert len(call.mock_calls)
        _, args, _ = call.mock_calls[0]
        assert args[0] == tensorboard_service.GetTensorboardRunRequest()

    # Establish that the response is the type that we expect.
    assert isinstance(response, tensorboard_run.TensorboardRun)
    assert response.name == "name_value"
    assert response.display_name == "display_name_value"
    assert response.description == "description_value"
    assert response.etag == "etag_value"


@pytest.mark.asyncio
async def test_get_tensorboard_run_async_from_dict():
    await test_get_tensorboard_run_async(request_type=dict)


def test_get_tensorboard_run_field_headers():
    client = TensorboardServiceClient(
        credentials=ga_credentials.AnonymousCredentials(),
    )

    # Any value that is part of the HTTP/1.1 URI should be sent as
    # a field header. Set these to a non-empty value.
    request = tensorboard_service.GetTensorboardRunRequest()

    request.name = "name_value"

    # Mock the actual call within the gRPC stub, and fake the request.
    with mock.patch.object(
        type(client.transport.get_tensorboard_run), "__call__"
    ) as call:
        call.return_value = tensorboard_run.TensorboardRun()
        client.get_tensorboard_run(request)

        # Establish that the underlying gRPC stub method was called.
        assert len(call.mock_calls) == 1
        _, args, _ = call.mock_calls[0]
        assert args[0] == request

    # Establish that the field header was sent.
    _, _, kw = call.mock_calls[0]
    assert (
        "x-goog-request-params",
<<<<<<< HEAD
        "name=name/value",
=======
        "name=name_value",
>>>>>>> dc3be45c
    ) in kw["metadata"]


@pytest.mark.asyncio
async def test_get_tensorboard_run_field_headers_async():
    client = TensorboardServiceAsyncClient(
        credentials=ga_credentials.AnonymousCredentials(),
    )

    # Any value that is part of the HTTP/1.1 URI should be sent as
    # a field header. Set these to a non-empty value.
    request = tensorboard_service.GetTensorboardRunRequest()

    request.name = "name_value"

    # Mock the actual call within the gRPC stub, and fake the request.
    with mock.patch.object(
        type(client.transport.get_tensorboard_run), "__call__"
    ) as call:
        call.return_value = grpc_helpers_async.FakeUnaryUnaryCall(
            tensorboard_run.TensorboardRun()
        )
        await client.get_tensorboard_run(request)

        # Establish that the underlying gRPC stub method was called.
        assert len(call.mock_calls)
        _, args, _ = call.mock_calls[0]
        assert args[0] == request

    # Establish that the field header was sent.
    _, _, kw = call.mock_calls[0]
    assert (
        "x-goog-request-params",
<<<<<<< HEAD
        "name=name/value",
=======
        "name=name_value",
>>>>>>> dc3be45c
    ) in kw["metadata"]


def test_get_tensorboard_run_flattened():
    client = TensorboardServiceClient(
        credentials=ga_credentials.AnonymousCredentials(),
    )

    # Mock the actual call within the gRPC stub, and fake the request.
    with mock.patch.object(
        type(client.transport.get_tensorboard_run), "__call__"
    ) as call:
        # Designate an appropriate return value for the call.
        call.return_value = tensorboard_run.TensorboardRun()
        # Call the method with a truthy value for each flattened field,
        # using the keyword arguments to the method.
        client.get_tensorboard_run(
            name="name_value",
        )

        # Establish that the underlying call was made with the expected
        # request object values.
        assert len(call.mock_calls) == 1
        _, args, _ = call.mock_calls[0]
        arg = args[0].name
        mock_val = "name_value"
        assert arg == mock_val


def test_get_tensorboard_run_flattened_error():
    client = TensorboardServiceClient(
        credentials=ga_credentials.AnonymousCredentials(),
    )

    # Attempting to call a method with both a request object and flattened
    # fields is an error.
    with pytest.raises(ValueError):
        client.get_tensorboard_run(
            tensorboard_service.GetTensorboardRunRequest(),
            name="name_value",
        )


@pytest.mark.asyncio
async def test_get_tensorboard_run_flattened_async():
    client = TensorboardServiceAsyncClient(
        credentials=ga_credentials.AnonymousCredentials(),
    )

    # Mock the actual call within the gRPC stub, and fake the request.
    with mock.patch.object(
        type(client.transport.get_tensorboard_run), "__call__"
    ) as call:
        # Designate an appropriate return value for the call.
        call.return_value = tensorboard_run.TensorboardRun()

        call.return_value = grpc_helpers_async.FakeUnaryUnaryCall(
            tensorboard_run.TensorboardRun()
        )
        # Call the method with a truthy value for each flattened field,
        # using the keyword arguments to the method.
        response = await client.get_tensorboard_run(
            name="name_value",
        )

        # Establish that the underlying call was made with the expected
        # request object values.
        assert len(call.mock_calls)
        _, args, _ = call.mock_calls[0]
        arg = args[0].name
        mock_val = "name_value"
        assert arg == mock_val


@pytest.mark.asyncio
async def test_get_tensorboard_run_flattened_error_async():
    client = TensorboardServiceAsyncClient(
        credentials=ga_credentials.AnonymousCredentials(),
    )

    # Attempting to call a method with both a request object and flattened
    # fields is an error.
    with pytest.raises(ValueError):
        await client.get_tensorboard_run(
            tensorboard_service.GetTensorboardRunRequest(),
            name="name_value",
        )


@pytest.mark.parametrize(
    "request_type",
    [
        tensorboard_service.UpdateTensorboardRunRequest,
        dict,
    ],
)
def test_update_tensorboard_run(request_type, transport: str = "grpc"):
    client = TensorboardServiceClient(
        credentials=ga_credentials.AnonymousCredentials(),
        transport=transport,
    )

    # Everything is optional in proto3 as far as the runtime is concerned,
    # and we are mocking out the actual API, so just send an empty request.
    request = request_type()

    # Mock the actual call within the gRPC stub, and fake the request.
    with mock.patch.object(
        type(client.transport.update_tensorboard_run), "__call__"
    ) as call:
        # Designate an appropriate return value for the call.
        call.return_value = gca_tensorboard_run.TensorboardRun(
            name="name_value",
            display_name="display_name_value",
            description="description_value",
            etag="etag_value",
        )
        response = client.update_tensorboard_run(request)

        # Establish that the underlying gRPC stub method was called.
        assert len(call.mock_calls) == 1
        _, args, _ = call.mock_calls[0]
        assert args[0] == tensorboard_service.UpdateTensorboardRunRequest()

    # Establish that the response is the type that we expect.
    assert isinstance(response, gca_tensorboard_run.TensorboardRun)
    assert response.name == "name_value"
    assert response.display_name == "display_name_value"
    assert response.description == "description_value"
    assert response.etag == "etag_value"


def test_update_tensorboard_run_empty_call():
    # This test is a coverage failsafe to make sure that totally empty calls,
    # i.e. request == None and no flattened fields passed, work.
    client = TensorboardServiceClient(
        credentials=ga_credentials.AnonymousCredentials(),
        transport="grpc",
    )

    # Mock the actual call within the gRPC stub, and fake the request.
    with mock.patch.object(
        type(client.transport.update_tensorboard_run), "__call__"
    ) as call:
        client.update_tensorboard_run()
        call.assert_called()
        _, args, _ = call.mock_calls[0]
        assert args[0] == tensorboard_service.UpdateTensorboardRunRequest()


@pytest.mark.asyncio
async def test_update_tensorboard_run_async(
    transport: str = "grpc_asyncio",
    request_type=tensorboard_service.UpdateTensorboardRunRequest,
):
    client = TensorboardServiceAsyncClient(
        credentials=ga_credentials.AnonymousCredentials(),
        transport=transport,
    )

    # Everything is optional in proto3 as far as the runtime is concerned,
    # and we are mocking out the actual API, so just send an empty request.
    request = request_type()

    # Mock the actual call within the gRPC stub, and fake the request.
    with mock.patch.object(
        type(client.transport.update_tensorboard_run), "__call__"
    ) as call:
        # Designate an appropriate return value for the call.
        call.return_value = grpc_helpers_async.FakeUnaryUnaryCall(
            gca_tensorboard_run.TensorboardRun(
                name="name_value",
                display_name="display_name_value",
                description="description_value",
                etag="etag_value",
            )
        )
        response = await client.update_tensorboard_run(request)

        # Establish that the underlying gRPC stub method was called.
        assert len(call.mock_calls)
        _, args, _ = call.mock_calls[0]
        assert args[0] == tensorboard_service.UpdateTensorboardRunRequest()

    # Establish that the response is the type that we expect.
    assert isinstance(response, gca_tensorboard_run.TensorboardRun)
    assert response.name == "name_value"
    assert response.display_name == "display_name_value"
    assert response.description == "description_value"
    assert response.etag == "etag_value"


@pytest.mark.asyncio
async def test_update_tensorboard_run_async_from_dict():
    await test_update_tensorboard_run_async(request_type=dict)


def test_update_tensorboard_run_field_headers():
    client = TensorboardServiceClient(
        credentials=ga_credentials.AnonymousCredentials(),
    )

    # Any value that is part of the HTTP/1.1 URI should be sent as
    # a field header. Set these to a non-empty value.
    request = tensorboard_service.UpdateTensorboardRunRequest()

    request.tensorboard_run.name = "name_value"

    # Mock the actual call within the gRPC stub, and fake the request.
    with mock.patch.object(
        type(client.transport.update_tensorboard_run), "__call__"
    ) as call:
        call.return_value = gca_tensorboard_run.TensorboardRun()
        client.update_tensorboard_run(request)

        # Establish that the underlying gRPC stub method was called.
        assert len(call.mock_calls) == 1
        _, args, _ = call.mock_calls[0]
        assert args[0] == request

    # Establish that the field header was sent.
    _, _, kw = call.mock_calls[0]
    assert (
        "x-goog-request-params",
        "tensorboard_run.name=name_value",
    ) in kw["metadata"]


@pytest.mark.asyncio
async def test_update_tensorboard_run_field_headers_async():
    client = TensorboardServiceAsyncClient(
        credentials=ga_credentials.AnonymousCredentials(),
    )

    # Any value that is part of the HTTP/1.1 URI should be sent as
    # a field header. Set these to a non-empty value.
    request = tensorboard_service.UpdateTensorboardRunRequest()

    request.tensorboard_run.name = "name_value"

    # Mock the actual call within the gRPC stub, and fake the request.
    with mock.patch.object(
        type(client.transport.update_tensorboard_run), "__call__"
    ) as call:
        call.return_value = grpc_helpers_async.FakeUnaryUnaryCall(
            gca_tensorboard_run.TensorboardRun()
        )
        await client.update_tensorboard_run(request)

        # Establish that the underlying gRPC stub method was called.
        assert len(call.mock_calls)
        _, args, _ = call.mock_calls[0]
        assert args[0] == request

    # Establish that the field header was sent.
    _, _, kw = call.mock_calls[0]
    assert (
        "x-goog-request-params",
        "tensorboard_run.name=name_value",
    ) in kw["metadata"]


def test_update_tensorboard_run_flattened():
    client = TensorboardServiceClient(
        credentials=ga_credentials.AnonymousCredentials(),
    )

    # Mock the actual call within the gRPC stub, and fake the request.
    with mock.patch.object(
        type(client.transport.update_tensorboard_run), "__call__"
    ) as call:
        # Designate an appropriate return value for the call.
        call.return_value = gca_tensorboard_run.TensorboardRun()
        # Call the method with a truthy value for each flattened field,
        # using the keyword arguments to the method.
        client.update_tensorboard_run(
            tensorboard_run=gca_tensorboard_run.TensorboardRun(name="name_value"),
            update_mask=field_mask_pb2.FieldMask(paths=["paths_value"]),
        )

        # Establish that the underlying call was made with the expected
        # request object values.
        assert len(call.mock_calls) == 1
        _, args, _ = call.mock_calls[0]
        arg = args[0].tensorboard_run
        mock_val = gca_tensorboard_run.TensorboardRun(name="name_value")
        assert arg == mock_val
        arg = args[0].update_mask
        mock_val = field_mask_pb2.FieldMask(paths=["paths_value"])
        assert arg == mock_val


def test_update_tensorboard_run_flattened_error():
    client = TensorboardServiceClient(
        credentials=ga_credentials.AnonymousCredentials(),
    )

    # Attempting to call a method with both a request object and flattened
    # fields is an error.
    with pytest.raises(ValueError):
        client.update_tensorboard_run(
            tensorboard_service.UpdateTensorboardRunRequest(),
            tensorboard_run=gca_tensorboard_run.TensorboardRun(name="name_value"),
            update_mask=field_mask_pb2.FieldMask(paths=["paths_value"]),
        )


@pytest.mark.asyncio
async def test_update_tensorboard_run_flattened_async():
    client = TensorboardServiceAsyncClient(
        credentials=ga_credentials.AnonymousCredentials(),
    )

    # Mock the actual call within the gRPC stub, and fake the request.
    with mock.patch.object(
        type(client.transport.update_tensorboard_run), "__call__"
    ) as call:
        # Designate an appropriate return value for the call.
        call.return_value = gca_tensorboard_run.TensorboardRun()

        call.return_value = grpc_helpers_async.FakeUnaryUnaryCall(
            gca_tensorboard_run.TensorboardRun()
        )
        # Call the method with a truthy value for each flattened field,
        # using the keyword arguments to the method.
        response = await client.update_tensorboard_run(
            tensorboard_run=gca_tensorboard_run.TensorboardRun(name="name_value"),
            update_mask=field_mask_pb2.FieldMask(paths=["paths_value"]),
        )

        # Establish that the underlying call was made with the expected
        # request object values.
        assert len(call.mock_calls)
        _, args, _ = call.mock_calls[0]
        arg = args[0].tensorboard_run
        mock_val = gca_tensorboard_run.TensorboardRun(name="name_value")
        assert arg == mock_val
        arg = args[0].update_mask
        mock_val = field_mask_pb2.FieldMask(paths=["paths_value"])
        assert arg == mock_val


@pytest.mark.asyncio
async def test_update_tensorboard_run_flattened_error_async():
    client = TensorboardServiceAsyncClient(
        credentials=ga_credentials.AnonymousCredentials(),
    )

    # Attempting to call a method with both a request object and flattened
    # fields is an error.
    with pytest.raises(ValueError):
        await client.update_tensorboard_run(
            tensorboard_service.UpdateTensorboardRunRequest(),
            tensorboard_run=gca_tensorboard_run.TensorboardRun(name="name_value"),
            update_mask=field_mask_pb2.FieldMask(paths=["paths_value"]),
        )


@pytest.mark.parametrize(
    "request_type",
    [
        tensorboard_service.ListTensorboardRunsRequest,
        dict,
    ],
)
def test_list_tensorboard_runs(request_type, transport: str = "grpc"):
    client = TensorboardServiceClient(
        credentials=ga_credentials.AnonymousCredentials(),
        transport=transport,
    )

    # Everything is optional in proto3 as far as the runtime is concerned,
    # and we are mocking out the actual API, so just send an empty request.
    request = request_type()

    # Mock the actual call within the gRPC stub, and fake the request.
    with mock.patch.object(
        type(client.transport.list_tensorboard_runs), "__call__"
    ) as call:
        # Designate an appropriate return value for the call.
        call.return_value = tensorboard_service.ListTensorboardRunsResponse(
            next_page_token="next_page_token_value",
        )
        response = client.list_tensorboard_runs(request)

        # Establish that the underlying gRPC stub method was called.
        assert len(call.mock_calls) == 1
        _, args, _ = call.mock_calls[0]
        assert args[0] == tensorboard_service.ListTensorboardRunsRequest()

    # Establish that the response is the type that we expect.
    assert isinstance(response, pagers.ListTensorboardRunsPager)
    assert response.next_page_token == "next_page_token_value"


def test_list_tensorboard_runs_empty_call():
    # This test is a coverage failsafe to make sure that totally empty calls,
    # i.e. request == None and no flattened fields passed, work.
    client = TensorboardServiceClient(
        credentials=ga_credentials.AnonymousCredentials(),
        transport="grpc",
    )

    # Mock the actual call within the gRPC stub, and fake the request.
    with mock.patch.object(
        type(client.transport.list_tensorboard_runs), "__call__"
    ) as call:
        client.list_tensorboard_runs()
        call.assert_called()
        _, args, _ = call.mock_calls[0]
        assert args[0] == tensorboard_service.ListTensorboardRunsRequest()


@pytest.mark.asyncio
async def test_list_tensorboard_runs_async(
    transport: str = "grpc_asyncio",
    request_type=tensorboard_service.ListTensorboardRunsRequest,
):
    client = TensorboardServiceAsyncClient(
        credentials=ga_credentials.AnonymousCredentials(),
        transport=transport,
    )

    # Everything is optional in proto3 as far as the runtime is concerned,
    # and we are mocking out the actual API, so just send an empty request.
    request = request_type()

    # Mock the actual call within the gRPC stub, and fake the request.
    with mock.patch.object(
        type(client.transport.list_tensorboard_runs), "__call__"
    ) as call:
        # Designate an appropriate return value for the call.
        call.return_value = grpc_helpers_async.FakeUnaryUnaryCall(
            tensorboard_service.ListTensorboardRunsResponse(
                next_page_token="next_page_token_value",
            )
        )
        response = await client.list_tensorboard_runs(request)

        # Establish that the underlying gRPC stub method was called.
        assert len(call.mock_calls)
        _, args, _ = call.mock_calls[0]
        assert args[0] == tensorboard_service.ListTensorboardRunsRequest()

    # Establish that the response is the type that we expect.
    assert isinstance(response, pagers.ListTensorboardRunsAsyncPager)
    assert response.next_page_token == "next_page_token_value"


@pytest.mark.asyncio
async def test_list_tensorboard_runs_async_from_dict():
    await test_list_tensorboard_runs_async(request_type=dict)


def test_list_tensorboard_runs_field_headers():
    client = TensorboardServiceClient(
        credentials=ga_credentials.AnonymousCredentials(),
    )

    # Any value that is part of the HTTP/1.1 URI should be sent as
    # a field header. Set these to a non-empty value.
    request = tensorboard_service.ListTensorboardRunsRequest()

    request.parent = "parent_value"

    # Mock the actual call within the gRPC stub, and fake the request.
    with mock.patch.object(
        type(client.transport.list_tensorboard_runs), "__call__"
    ) as call:
        call.return_value = tensorboard_service.ListTensorboardRunsResponse()
        client.list_tensorboard_runs(request)

        # Establish that the underlying gRPC stub method was called.
        assert len(call.mock_calls) == 1
        _, args, _ = call.mock_calls[0]
        assert args[0] == request

    # Establish that the field header was sent.
    _, _, kw = call.mock_calls[0]
    assert (
        "x-goog-request-params",
<<<<<<< HEAD
        "parent=parent/value",
=======
        "parent=parent_value",
>>>>>>> dc3be45c
    ) in kw["metadata"]


@pytest.mark.asyncio
async def test_list_tensorboard_runs_field_headers_async():
    client = TensorboardServiceAsyncClient(
        credentials=ga_credentials.AnonymousCredentials(),
    )

    # Any value that is part of the HTTP/1.1 URI should be sent as
    # a field header. Set these to a non-empty value.
    request = tensorboard_service.ListTensorboardRunsRequest()

    request.parent = "parent_value"

    # Mock the actual call within the gRPC stub, and fake the request.
    with mock.patch.object(
        type(client.transport.list_tensorboard_runs), "__call__"
    ) as call:
        call.return_value = grpc_helpers_async.FakeUnaryUnaryCall(
            tensorboard_service.ListTensorboardRunsResponse()
        )
        await client.list_tensorboard_runs(request)

        # Establish that the underlying gRPC stub method was called.
        assert len(call.mock_calls)
        _, args, _ = call.mock_calls[0]
        assert args[0] == request

    # Establish that the field header was sent.
    _, _, kw = call.mock_calls[0]
    assert (
        "x-goog-request-params",
<<<<<<< HEAD
        "parent=parent/value",
=======
        "parent=parent_value",
>>>>>>> dc3be45c
    ) in kw["metadata"]


def test_list_tensorboard_runs_flattened():
    client = TensorboardServiceClient(
        credentials=ga_credentials.AnonymousCredentials(),
    )

    # Mock the actual call within the gRPC stub, and fake the request.
    with mock.patch.object(
        type(client.transport.list_tensorboard_runs), "__call__"
    ) as call:
        # Designate an appropriate return value for the call.
        call.return_value = tensorboard_service.ListTensorboardRunsResponse()
        # Call the method with a truthy value for each flattened field,
        # using the keyword arguments to the method.
        client.list_tensorboard_runs(
            parent="parent_value",
        )

        # Establish that the underlying call was made with the expected
        # request object values.
        assert len(call.mock_calls) == 1
        _, args, _ = call.mock_calls[0]
        arg = args[0].parent
        mock_val = "parent_value"
        assert arg == mock_val


def test_list_tensorboard_runs_flattened_error():
    client = TensorboardServiceClient(
        credentials=ga_credentials.AnonymousCredentials(),
    )

    # Attempting to call a method with both a request object and flattened
    # fields is an error.
    with pytest.raises(ValueError):
        client.list_tensorboard_runs(
            tensorboard_service.ListTensorboardRunsRequest(),
            parent="parent_value",
        )


@pytest.mark.asyncio
async def test_list_tensorboard_runs_flattened_async():
    client = TensorboardServiceAsyncClient(
        credentials=ga_credentials.AnonymousCredentials(),
    )

    # Mock the actual call within the gRPC stub, and fake the request.
    with mock.patch.object(
        type(client.transport.list_tensorboard_runs), "__call__"
    ) as call:
        # Designate an appropriate return value for the call.
        call.return_value = tensorboard_service.ListTensorboardRunsResponse()

        call.return_value = grpc_helpers_async.FakeUnaryUnaryCall(
            tensorboard_service.ListTensorboardRunsResponse()
        )
        # Call the method with a truthy value for each flattened field,
        # using the keyword arguments to the method.
        response = await client.list_tensorboard_runs(
            parent="parent_value",
        )

        # Establish that the underlying call was made with the expected
        # request object values.
        assert len(call.mock_calls)
        _, args, _ = call.mock_calls[0]
        arg = args[0].parent
        mock_val = "parent_value"
        assert arg == mock_val


@pytest.mark.asyncio
async def test_list_tensorboard_runs_flattened_error_async():
    client = TensorboardServiceAsyncClient(
        credentials=ga_credentials.AnonymousCredentials(),
    )

    # Attempting to call a method with both a request object and flattened
    # fields is an error.
    with pytest.raises(ValueError):
        await client.list_tensorboard_runs(
            tensorboard_service.ListTensorboardRunsRequest(),
            parent="parent_value",
        )


def test_list_tensorboard_runs_pager(transport_name: str = "grpc"):
    client = TensorboardServiceClient(
        credentials=ga_credentials.AnonymousCredentials,
        transport=transport_name,
    )

    # Mock the actual call within the gRPC stub, and fake the request.
    with mock.patch.object(
        type(client.transport.list_tensorboard_runs), "__call__"
    ) as call:
        # Set the response to a series of pages.
        call.side_effect = (
            tensorboard_service.ListTensorboardRunsResponse(
                tensorboard_runs=[
                    tensorboard_run.TensorboardRun(),
                    tensorboard_run.TensorboardRun(),
                    tensorboard_run.TensorboardRun(),
                ],
                next_page_token="abc",
            ),
            tensorboard_service.ListTensorboardRunsResponse(
                tensorboard_runs=[],
                next_page_token="def",
            ),
            tensorboard_service.ListTensorboardRunsResponse(
                tensorboard_runs=[
                    tensorboard_run.TensorboardRun(),
                ],
                next_page_token="ghi",
            ),
            tensorboard_service.ListTensorboardRunsResponse(
                tensorboard_runs=[
                    tensorboard_run.TensorboardRun(),
                    tensorboard_run.TensorboardRun(),
                ],
            ),
            RuntimeError,
        )

        metadata = ()
        metadata = tuple(metadata) + (
            gapic_v1.routing_header.to_grpc_metadata((("parent", ""),)),
        )
        pager = client.list_tensorboard_runs(request={})

        assert pager._metadata == metadata

        results = list(pager)
        assert len(results) == 6
        assert all(isinstance(i, tensorboard_run.TensorboardRun) for i in results)


def test_list_tensorboard_runs_pages(transport_name: str = "grpc"):
    client = TensorboardServiceClient(
        credentials=ga_credentials.AnonymousCredentials,
        transport=transport_name,
    )

    # Mock the actual call within the gRPC stub, and fake the request.
    with mock.patch.object(
        type(client.transport.list_tensorboard_runs), "__call__"
    ) as call:
        # Set the response to a series of pages.
        call.side_effect = (
            tensorboard_service.ListTensorboardRunsResponse(
                tensorboard_runs=[
                    tensorboard_run.TensorboardRun(),
                    tensorboard_run.TensorboardRun(),
                    tensorboard_run.TensorboardRun(),
                ],
                next_page_token="abc",
            ),
            tensorboard_service.ListTensorboardRunsResponse(
                tensorboard_runs=[],
                next_page_token="def",
            ),
            tensorboard_service.ListTensorboardRunsResponse(
                tensorboard_runs=[
                    tensorboard_run.TensorboardRun(),
                ],
                next_page_token="ghi",
            ),
            tensorboard_service.ListTensorboardRunsResponse(
                tensorboard_runs=[
                    tensorboard_run.TensorboardRun(),
                    tensorboard_run.TensorboardRun(),
                ],
            ),
            RuntimeError,
        )
        pages = list(client.list_tensorboard_runs(request={}).pages)
        for page_, token in zip(pages, ["abc", "def", "ghi", ""]):
            assert page_.raw_page.next_page_token == token


@pytest.mark.asyncio
async def test_list_tensorboard_runs_async_pager():
    client = TensorboardServiceAsyncClient(
        credentials=ga_credentials.AnonymousCredentials,
    )

    # Mock the actual call within the gRPC stub, and fake the request.
    with mock.patch.object(
        type(client.transport.list_tensorboard_runs),
        "__call__",
        new_callable=mock.AsyncMock,
    ) as call:
        # Set the response to a series of pages.
        call.side_effect = (
            tensorboard_service.ListTensorboardRunsResponse(
                tensorboard_runs=[
                    tensorboard_run.TensorboardRun(),
                    tensorboard_run.TensorboardRun(),
                    tensorboard_run.TensorboardRun(),
                ],
                next_page_token="abc",
            ),
            tensorboard_service.ListTensorboardRunsResponse(
                tensorboard_runs=[],
                next_page_token="def",
            ),
            tensorboard_service.ListTensorboardRunsResponse(
                tensorboard_runs=[
                    tensorboard_run.TensorboardRun(),
                ],
                next_page_token="ghi",
            ),
            tensorboard_service.ListTensorboardRunsResponse(
                tensorboard_runs=[
                    tensorboard_run.TensorboardRun(),
                    tensorboard_run.TensorboardRun(),
                ],
            ),
            RuntimeError,
        )
        async_pager = await client.list_tensorboard_runs(
            request={},
        )
        assert async_pager.next_page_token == "abc"
        responses = []
        async for response in async_pager:  # pragma: no branch
            responses.append(response)

        assert len(responses) == 6
        assert all(isinstance(i, tensorboard_run.TensorboardRun) for i in responses)


@pytest.mark.asyncio
async def test_list_tensorboard_runs_async_pages():
    client = TensorboardServiceAsyncClient(
        credentials=ga_credentials.AnonymousCredentials,
    )

    # Mock the actual call within the gRPC stub, and fake the request.
    with mock.patch.object(
        type(client.transport.list_tensorboard_runs),
        "__call__",
        new_callable=mock.AsyncMock,
    ) as call:
        # Set the response to a series of pages.
        call.side_effect = (
            tensorboard_service.ListTensorboardRunsResponse(
                tensorboard_runs=[
                    tensorboard_run.TensorboardRun(),
                    tensorboard_run.TensorboardRun(),
                    tensorboard_run.TensorboardRun(),
                ],
                next_page_token="abc",
            ),
            tensorboard_service.ListTensorboardRunsResponse(
                tensorboard_runs=[],
                next_page_token="def",
            ),
            tensorboard_service.ListTensorboardRunsResponse(
                tensorboard_runs=[
                    tensorboard_run.TensorboardRun(),
                ],
                next_page_token="ghi",
            ),
            tensorboard_service.ListTensorboardRunsResponse(
                tensorboard_runs=[
                    tensorboard_run.TensorboardRun(),
                    tensorboard_run.TensorboardRun(),
                ],
            ),
            RuntimeError,
        )
        pages = []
        async for page_ in (
            await client.list_tensorboard_runs(request={})
        ).pages:  # pragma: no branch
            pages.append(page_)
        for page_, token in zip(pages, ["abc", "def", "ghi", ""]):
            assert page_.raw_page.next_page_token == token


@pytest.mark.parametrize(
    "request_type",
    [
        tensorboard_service.DeleteTensorboardRunRequest,
        dict,
    ],
)
def test_delete_tensorboard_run(request_type, transport: str = "grpc"):
    client = TensorboardServiceClient(
        credentials=ga_credentials.AnonymousCredentials(),
        transport=transport,
    )

    # Everything is optional in proto3 as far as the runtime is concerned,
    # and we are mocking out the actual API, so just send an empty request.
    request = request_type()

    # Mock the actual call within the gRPC stub, and fake the request.
    with mock.patch.object(
        type(client.transport.delete_tensorboard_run), "__call__"
    ) as call:
        # Designate an appropriate return value for the call.
        call.return_value = operations_pb2.Operation(name="operations/spam")
        response = client.delete_tensorboard_run(request)

        # Establish that the underlying gRPC stub method was called.
        assert len(call.mock_calls) == 1
        _, args, _ = call.mock_calls[0]
        assert args[0] == tensorboard_service.DeleteTensorboardRunRequest()

    # Establish that the response is the type that we expect.
    assert isinstance(response, future.Future)


def test_delete_tensorboard_run_empty_call():
    # This test is a coverage failsafe to make sure that totally empty calls,
    # i.e. request == None and no flattened fields passed, work.
    client = TensorboardServiceClient(
        credentials=ga_credentials.AnonymousCredentials(),
        transport="grpc",
    )

    # Mock the actual call within the gRPC stub, and fake the request.
    with mock.patch.object(
        type(client.transport.delete_tensorboard_run), "__call__"
    ) as call:
        client.delete_tensorboard_run()
        call.assert_called()
        _, args, _ = call.mock_calls[0]
        assert args[0] == tensorboard_service.DeleteTensorboardRunRequest()


@pytest.mark.asyncio
async def test_delete_tensorboard_run_async(
    transport: str = "grpc_asyncio",
    request_type=tensorboard_service.DeleteTensorboardRunRequest,
):
    client = TensorboardServiceAsyncClient(
        credentials=ga_credentials.AnonymousCredentials(),
        transport=transport,
    )

    # Everything is optional in proto3 as far as the runtime is concerned,
    # and we are mocking out the actual API, so just send an empty request.
    request = request_type()

    # Mock the actual call within the gRPC stub, and fake the request.
    with mock.patch.object(
        type(client.transport.delete_tensorboard_run), "__call__"
    ) as call:
        # Designate an appropriate return value for the call.
        call.return_value = grpc_helpers_async.FakeUnaryUnaryCall(
            operations_pb2.Operation(name="operations/spam")
        )
        response = await client.delete_tensorboard_run(request)

        # Establish that the underlying gRPC stub method was called.
        assert len(call.mock_calls)
        _, args, _ = call.mock_calls[0]
        assert args[0] == tensorboard_service.DeleteTensorboardRunRequest()

    # Establish that the response is the type that we expect.
    assert isinstance(response, future.Future)


@pytest.mark.asyncio
async def test_delete_tensorboard_run_async_from_dict():
    await test_delete_tensorboard_run_async(request_type=dict)


def test_delete_tensorboard_run_field_headers():
    client = TensorboardServiceClient(
        credentials=ga_credentials.AnonymousCredentials(),
    )

    # Any value that is part of the HTTP/1.1 URI should be sent as
    # a field header. Set these to a non-empty value.
    request = tensorboard_service.DeleteTensorboardRunRequest()

    request.name = "name_value"

    # Mock the actual call within the gRPC stub, and fake the request.
    with mock.patch.object(
        type(client.transport.delete_tensorboard_run), "__call__"
    ) as call:
        call.return_value = operations_pb2.Operation(name="operations/op")
        client.delete_tensorboard_run(request)

        # Establish that the underlying gRPC stub method was called.
        assert len(call.mock_calls) == 1
        _, args, _ = call.mock_calls[0]
        assert args[0] == request

    # Establish that the field header was sent.
    _, _, kw = call.mock_calls[0]
    assert (
        "x-goog-request-params",
<<<<<<< HEAD
        "name=name/value",
=======
        "name=name_value",
>>>>>>> dc3be45c
    ) in kw["metadata"]


@pytest.mark.asyncio
async def test_delete_tensorboard_run_field_headers_async():
    client = TensorboardServiceAsyncClient(
        credentials=ga_credentials.AnonymousCredentials(),
    )

    # Any value that is part of the HTTP/1.1 URI should be sent as
    # a field header. Set these to a non-empty value.
    request = tensorboard_service.DeleteTensorboardRunRequest()

    request.name = "name_value"

    # Mock the actual call within the gRPC stub, and fake the request.
    with mock.patch.object(
        type(client.transport.delete_tensorboard_run), "__call__"
    ) as call:
        call.return_value = grpc_helpers_async.FakeUnaryUnaryCall(
            operations_pb2.Operation(name="operations/op")
        )
        await client.delete_tensorboard_run(request)

        # Establish that the underlying gRPC stub method was called.
        assert len(call.mock_calls)
        _, args, _ = call.mock_calls[0]
        assert args[0] == request

    # Establish that the field header was sent.
    _, _, kw = call.mock_calls[0]
    assert (
        "x-goog-request-params",
<<<<<<< HEAD
        "name=name/value",
=======
        "name=name_value",
>>>>>>> dc3be45c
    ) in kw["metadata"]


def test_delete_tensorboard_run_flattened():
    client = TensorboardServiceClient(
        credentials=ga_credentials.AnonymousCredentials(),
    )

    # Mock the actual call within the gRPC stub, and fake the request.
    with mock.patch.object(
        type(client.transport.delete_tensorboard_run), "__call__"
    ) as call:
        # Designate an appropriate return value for the call.
        call.return_value = operations_pb2.Operation(name="operations/op")
        # Call the method with a truthy value for each flattened field,
        # using the keyword arguments to the method.
        client.delete_tensorboard_run(
            name="name_value",
        )

        # Establish that the underlying call was made with the expected
        # request object values.
        assert len(call.mock_calls) == 1
        _, args, _ = call.mock_calls[0]
        arg = args[0].name
        mock_val = "name_value"
        assert arg == mock_val


def test_delete_tensorboard_run_flattened_error():
    client = TensorboardServiceClient(
        credentials=ga_credentials.AnonymousCredentials(),
    )

    # Attempting to call a method with both a request object and flattened
    # fields is an error.
    with pytest.raises(ValueError):
        client.delete_tensorboard_run(
            tensorboard_service.DeleteTensorboardRunRequest(),
            name="name_value",
        )


@pytest.mark.asyncio
async def test_delete_tensorboard_run_flattened_async():
    client = TensorboardServiceAsyncClient(
        credentials=ga_credentials.AnonymousCredentials(),
    )

    # Mock the actual call within the gRPC stub, and fake the request.
    with mock.patch.object(
        type(client.transport.delete_tensorboard_run), "__call__"
    ) as call:
        # Designate an appropriate return value for the call.
        call.return_value = operations_pb2.Operation(name="operations/op")

        call.return_value = grpc_helpers_async.FakeUnaryUnaryCall(
            operations_pb2.Operation(name="operations/spam")
        )
        # Call the method with a truthy value for each flattened field,
        # using the keyword arguments to the method.
        response = await client.delete_tensorboard_run(
            name="name_value",
        )

        # Establish that the underlying call was made with the expected
        # request object values.
        assert len(call.mock_calls)
        _, args, _ = call.mock_calls[0]
        arg = args[0].name
        mock_val = "name_value"
        assert arg == mock_val


@pytest.mark.asyncio
async def test_delete_tensorboard_run_flattened_error_async():
    client = TensorboardServiceAsyncClient(
        credentials=ga_credentials.AnonymousCredentials(),
    )

    # Attempting to call a method with both a request object and flattened
    # fields is an error.
    with pytest.raises(ValueError):
        await client.delete_tensorboard_run(
            tensorboard_service.DeleteTensorboardRunRequest(),
            name="name_value",
        )


@pytest.mark.parametrize(
    "request_type",
    [
        tensorboard_service.BatchCreateTensorboardTimeSeriesRequest,
        dict,
    ],
)
def test_batch_create_tensorboard_time_series(request_type, transport: str = "grpc"):
    client = TensorboardServiceClient(
        credentials=ga_credentials.AnonymousCredentials(),
        transport=transport,
    )

    # Everything is optional in proto3 as far as the runtime is concerned,
    # and we are mocking out the actual API, so just send an empty request.
    request = request_type()

    # Mock the actual call within the gRPC stub, and fake the request.
    with mock.patch.object(
        type(client.transport.batch_create_tensorboard_time_series), "__call__"
    ) as call:
        # Designate an appropriate return value for the call.
        call.return_value = (
            tensorboard_service.BatchCreateTensorboardTimeSeriesResponse()
        )
        response = client.batch_create_tensorboard_time_series(request)

        # Establish that the underlying gRPC stub method was called.
        assert len(call.mock_calls) == 1
        _, args, _ = call.mock_calls[0]
        assert args[0] == tensorboard_service.BatchCreateTensorboardTimeSeriesRequest()

    # Establish that the response is the type that we expect.
    assert isinstance(
        response, tensorboard_service.BatchCreateTensorboardTimeSeriesResponse
    )


def test_batch_create_tensorboard_time_series_empty_call():
    # This test is a coverage failsafe to make sure that totally empty calls,
    # i.e. request == None and no flattened fields passed, work.
    client = TensorboardServiceClient(
        credentials=ga_credentials.AnonymousCredentials(),
        transport="grpc",
    )

    # Mock the actual call within the gRPC stub, and fake the request.
    with mock.patch.object(
        type(client.transport.batch_create_tensorboard_time_series), "__call__"
    ) as call:
        client.batch_create_tensorboard_time_series()
        call.assert_called()
        _, args, _ = call.mock_calls[0]
        assert args[0] == tensorboard_service.BatchCreateTensorboardTimeSeriesRequest()


@pytest.mark.asyncio
async def test_batch_create_tensorboard_time_series_async(
    transport: str = "grpc_asyncio",
    request_type=tensorboard_service.BatchCreateTensorboardTimeSeriesRequest,
):
    client = TensorboardServiceAsyncClient(
        credentials=ga_credentials.AnonymousCredentials(),
        transport=transport,
    )

    # Everything is optional in proto3 as far as the runtime is concerned,
    # and we are mocking out the actual API, so just send an empty request.
    request = request_type()

    # Mock the actual call within the gRPC stub, and fake the request.
    with mock.patch.object(
        type(client.transport.batch_create_tensorboard_time_series), "__call__"
    ) as call:
        # Designate an appropriate return value for the call.
        call.return_value = grpc_helpers_async.FakeUnaryUnaryCall(
            tensorboard_service.BatchCreateTensorboardTimeSeriesResponse()
        )
        response = await client.batch_create_tensorboard_time_series(request)

        # Establish that the underlying gRPC stub method was called.
        assert len(call.mock_calls)
        _, args, _ = call.mock_calls[0]
        assert args[0] == tensorboard_service.BatchCreateTensorboardTimeSeriesRequest()

    # Establish that the response is the type that we expect.
    assert isinstance(
        response, tensorboard_service.BatchCreateTensorboardTimeSeriesResponse
    )


@pytest.mark.asyncio
async def test_batch_create_tensorboard_time_series_async_from_dict():
    await test_batch_create_tensorboard_time_series_async(request_type=dict)


def test_batch_create_tensorboard_time_series_field_headers():
    client = TensorboardServiceClient(
        credentials=ga_credentials.AnonymousCredentials(),
    )

    # Any value that is part of the HTTP/1.1 URI should be sent as
    # a field header. Set these to a non-empty value.
    request = tensorboard_service.BatchCreateTensorboardTimeSeriesRequest()

    request.parent = "parent_value"

    # Mock the actual call within the gRPC stub, and fake the request.
    with mock.patch.object(
        type(client.transport.batch_create_tensorboard_time_series), "__call__"
    ) as call:
        call.return_value = (
            tensorboard_service.BatchCreateTensorboardTimeSeriesResponse()
        )
        client.batch_create_tensorboard_time_series(request)

        # Establish that the underlying gRPC stub method was called.
        assert len(call.mock_calls) == 1
        _, args, _ = call.mock_calls[0]
        assert args[0] == request

    # Establish that the field header was sent.
    _, _, kw = call.mock_calls[0]
    assert (
        "x-goog-request-params",
<<<<<<< HEAD
        "parent=parent/value",
=======
        "parent=parent_value",
>>>>>>> dc3be45c
    ) in kw["metadata"]


@pytest.mark.asyncio
async def test_batch_create_tensorboard_time_series_field_headers_async():
    client = TensorboardServiceAsyncClient(
        credentials=ga_credentials.AnonymousCredentials(),
    )

    # Any value that is part of the HTTP/1.1 URI should be sent as
    # a field header. Set these to a non-empty value.
    request = tensorboard_service.BatchCreateTensorboardTimeSeriesRequest()

    request.parent = "parent_value"

    # Mock the actual call within the gRPC stub, and fake the request.
    with mock.patch.object(
        type(client.transport.batch_create_tensorboard_time_series), "__call__"
    ) as call:
        call.return_value = grpc_helpers_async.FakeUnaryUnaryCall(
            tensorboard_service.BatchCreateTensorboardTimeSeriesResponse()
        )
        await client.batch_create_tensorboard_time_series(request)

        # Establish that the underlying gRPC stub method was called.
        assert len(call.mock_calls)
        _, args, _ = call.mock_calls[0]
        assert args[0] == request

    # Establish that the field header was sent.
    _, _, kw = call.mock_calls[0]
    assert (
        "x-goog-request-params",
<<<<<<< HEAD
        "parent=parent/value",
=======
        "parent=parent_value",
>>>>>>> dc3be45c
    ) in kw["metadata"]


def test_batch_create_tensorboard_time_series_flattened():
    client = TensorboardServiceClient(
        credentials=ga_credentials.AnonymousCredentials(),
    )

    # Mock the actual call within the gRPC stub, and fake the request.
    with mock.patch.object(
        type(client.transport.batch_create_tensorboard_time_series), "__call__"
    ) as call:
        # Designate an appropriate return value for the call.
        call.return_value = (
            tensorboard_service.BatchCreateTensorboardTimeSeriesResponse()
        )
        # Call the method with a truthy value for each flattened field,
        # using the keyword arguments to the method.
        client.batch_create_tensorboard_time_series(
            parent="parent_value",
            requests=[
                tensorboard_service.CreateTensorboardTimeSeriesRequest(
                    parent="parent_value"
                )
            ],
        )

        # Establish that the underlying call was made with the expected
        # request object values.
        assert len(call.mock_calls) == 1
        _, args, _ = call.mock_calls[0]
        arg = args[0].parent
        mock_val = "parent_value"
        assert arg == mock_val
        arg = args[0].requests
        mock_val = [
            tensorboard_service.CreateTensorboardTimeSeriesRequest(
                parent="parent_value"
            )
        ]
        assert arg == mock_val


def test_batch_create_tensorboard_time_series_flattened_error():
    client = TensorboardServiceClient(
        credentials=ga_credentials.AnonymousCredentials(),
    )

    # Attempting to call a method with both a request object and flattened
    # fields is an error.
    with pytest.raises(ValueError):
        client.batch_create_tensorboard_time_series(
            tensorboard_service.BatchCreateTensorboardTimeSeriesRequest(),
            parent="parent_value",
            requests=[
                tensorboard_service.CreateTensorboardTimeSeriesRequest(
                    parent="parent_value"
                )
            ],
        )


@pytest.mark.asyncio
async def test_batch_create_tensorboard_time_series_flattened_async():
    client = TensorboardServiceAsyncClient(
        credentials=ga_credentials.AnonymousCredentials(),
    )

    # Mock the actual call within the gRPC stub, and fake the request.
    with mock.patch.object(
        type(client.transport.batch_create_tensorboard_time_series), "__call__"
    ) as call:
        # Designate an appropriate return value for the call.
        call.return_value = (
            tensorboard_service.BatchCreateTensorboardTimeSeriesResponse()
        )

        call.return_value = grpc_helpers_async.FakeUnaryUnaryCall(
            tensorboard_service.BatchCreateTensorboardTimeSeriesResponse()
        )
        # Call the method with a truthy value for each flattened field,
        # using the keyword arguments to the method.
        response = await client.batch_create_tensorboard_time_series(
            parent="parent_value",
            requests=[
                tensorboard_service.CreateTensorboardTimeSeriesRequest(
                    parent="parent_value"
                )
            ],
        )

        # Establish that the underlying call was made with the expected
        # request object values.
        assert len(call.mock_calls)
        _, args, _ = call.mock_calls[0]
        arg = args[0].parent
        mock_val = "parent_value"
        assert arg == mock_val
        arg = args[0].requests
        mock_val = [
            tensorboard_service.CreateTensorboardTimeSeriesRequest(
                parent="parent_value"
            )
        ]
        assert arg == mock_val


@pytest.mark.asyncio
async def test_batch_create_tensorboard_time_series_flattened_error_async():
    client = TensorboardServiceAsyncClient(
        credentials=ga_credentials.AnonymousCredentials(),
    )

    # Attempting to call a method with both a request object and flattened
    # fields is an error.
    with pytest.raises(ValueError):
        await client.batch_create_tensorboard_time_series(
            tensorboard_service.BatchCreateTensorboardTimeSeriesRequest(),
            parent="parent_value",
            requests=[
                tensorboard_service.CreateTensorboardTimeSeriesRequest(
                    parent="parent_value"
                )
            ],
        )


@pytest.mark.parametrize(
    "request_type",
    [
        tensorboard_service.CreateTensorboardTimeSeriesRequest,
        dict,
    ],
)
def test_create_tensorboard_time_series(request_type, transport: str = "grpc"):
    client = TensorboardServiceClient(
        credentials=ga_credentials.AnonymousCredentials(),
        transport=transport,
    )

    # Everything is optional in proto3 as far as the runtime is concerned,
    # and we are mocking out the actual API, so just send an empty request.
    request = request_type()

    # Mock the actual call within the gRPC stub, and fake the request.
    with mock.patch.object(
        type(client.transport.create_tensorboard_time_series), "__call__"
    ) as call:
        # Designate an appropriate return value for the call.
        call.return_value = gca_tensorboard_time_series.TensorboardTimeSeries(
            name="name_value",
            display_name="display_name_value",
            description="description_value",
            value_type=gca_tensorboard_time_series.TensorboardTimeSeries.ValueType.SCALAR,
            etag="etag_value",
            plugin_name="plugin_name_value",
            plugin_data=b"plugin_data_blob",
        )
        response = client.create_tensorboard_time_series(request)

        # Establish that the underlying gRPC stub method was called.
        assert len(call.mock_calls) == 1
        _, args, _ = call.mock_calls[0]
        assert args[0] == tensorboard_service.CreateTensorboardTimeSeriesRequest()

    # Establish that the response is the type that we expect.
    assert isinstance(response, gca_tensorboard_time_series.TensorboardTimeSeries)
    assert response.name == "name_value"
    assert response.display_name == "display_name_value"
    assert response.description == "description_value"
    assert (
        response.value_type
        == gca_tensorboard_time_series.TensorboardTimeSeries.ValueType.SCALAR
    )
    assert response.etag == "etag_value"
    assert response.plugin_name == "plugin_name_value"
    assert response.plugin_data == b"plugin_data_blob"


def test_create_tensorboard_time_series_empty_call():
    # This test is a coverage failsafe to make sure that totally empty calls,
    # i.e. request == None and no flattened fields passed, work.
    client = TensorboardServiceClient(
        credentials=ga_credentials.AnonymousCredentials(),
        transport="grpc",
    )

    # Mock the actual call within the gRPC stub, and fake the request.
    with mock.patch.object(
        type(client.transport.create_tensorboard_time_series), "__call__"
    ) as call:
        client.create_tensorboard_time_series()
        call.assert_called()
        _, args, _ = call.mock_calls[0]
        assert args[0] == tensorboard_service.CreateTensorboardTimeSeriesRequest()


@pytest.mark.asyncio
async def test_create_tensorboard_time_series_async(
    transport: str = "grpc_asyncio",
    request_type=tensorboard_service.CreateTensorboardTimeSeriesRequest,
):
    client = TensorboardServiceAsyncClient(
        credentials=ga_credentials.AnonymousCredentials(),
        transport=transport,
    )

    # Everything is optional in proto3 as far as the runtime is concerned,
    # and we are mocking out the actual API, so just send an empty request.
    request = request_type()

    # Mock the actual call within the gRPC stub, and fake the request.
    with mock.patch.object(
        type(client.transport.create_tensorboard_time_series), "__call__"
    ) as call:
        # Designate an appropriate return value for the call.
        call.return_value = grpc_helpers_async.FakeUnaryUnaryCall(
            gca_tensorboard_time_series.TensorboardTimeSeries(
                name="name_value",
                display_name="display_name_value",
                description="description_value",
                value_type=gca_tensorboard_time_series.TensorboardTimeSeries.ValueType.SCALAR,
                etag="etag_value",
                plugin_name="plugin_name_value",
                plugin_data=b"plugin_data_blob",
            )
        )
        response = await client.create_tensorboard_time_series(request)

        # Establish that the underlying gRPC stub method was called.
        assert len(call.mock_calls)
        _, args, _ = call.mock_calls[0]
        assert args[0] == tensorboard_service.CreateTensorboardTimeSeriesRequest()

    # Establish that the response is the type that we expect.
    assert isinstance(response, gca_tensorboard_time_series.TensorboardTimeSeries)
    assert response.name == "name_value"
    assert response.display_name == "display_name_value"
    assert response.description == "description_value"
    assert (
        response.value_type
        == gca_tensorboard_time_series.TensorboardTimeSeries.ValueType.SCALAR
    )
    assert response.etag == "etag_value"
    assert response.plugin_name == "plugin_name_value"
    assert response.plugin_data == b"plugin_data_blob"


@pytest.mark.asyncio
async def test_create_tensorboard_time_series_async_from_dict():
    await test_create_tensorboard_time_series_async(request_type=dict)


def test_create_tensorboard_time_series_field_headers():
    client = TensorboardServiceClient(
        credentials=ga_credentials.AnonymousCredentials(),
    )

    # Any value that is part of the HTTP/1.1 URI should be sent as
    # a field header. Set these to a non-empty value.
    request = tensorboard_service.CreateTensorboardTimeSeriesRequest()

    request.parent = "parent_value"

    # Mock the actual call within the gRPC stub, and fake the request.
    with mock.patch.object(
        type(client.transport.create_tensorboard_time_series), "__call__"
    ) as call:
        call.return_value = gca_tensorboard_time_series.TensorboardTimeSeries()
        client.create_tensorboard_time_series(request)

        # Establish that the underlying gRPC stub method was called.
        assert len(call.mock_calls) == 1
        _, args, _ = call.mock_calls[0]
        assert args[0] == request

    # Establish that the field header was sent.
    _, _, kw = call.mock_calls[0]
    assert (
        "x-goog-request-params",
<<<<<<< HEAD
        "parent=parent/value",
=======
        "parent=parent_value",
>>>>>>> dc3be45c
    ) in kw["metadata"]


@pytest.mark.asyncio
async def test_create_tensorboard_time_series_field_headers_async():
    client = TensorboardServiceAsyncClient(
        credentials=ga_credentials.AnonymousCredentials(),
    )

    # Any value that is part of the HTTP/1.1 URI should be sent as
    # a field header. Set these to a non-empty value.
    request = tensorboard_service.CreateTensorboardTimeSeriesRequest()

    request.parent = "parent_value"

    # Mock the actual call within the gRPC stub, and fake the request.
    with mock.patch.object(
        type(client.transport.create_tensorboard_time_series), "__call__"
    ) as call:
        call.return_value = grpc_helpers_async.FakeUnaryUnaryCall(
            gca_tensorboard_time_series.TensorboardTimeSeries()
        )
        await client.create_tensorboard_time_series(request)

        # Establish that the underlying gRPC stub method was called.
        assert len(call.mock_calls)
        _, args, _ = call.mock_calls[0]
        assert args[0] == request

    # Establish that the field header was sent.
    _, _, kw = call.mock_calls[0]
    assert (
        "x-goog-request-params",
<<<<<<< HEAD
        "parent=parent/value",
=======
        "parent=parent_value",
>>>>>>> dc3be45c
    ) in kw["metadata"]


def test_create_tensorboard_time_series_flattened():
    client = TensorboardServiceClient(
        credentials=ga_credentials.AnonymousCredentials(),
    )

    # Mock the actual call within the gRPC stub, and fake the request.
    with mock.patch.object(
        type(client.transport.create_tensorboard_time_series), "__call__"
    ) as call:
        # Designate an appropriate return value for the call.
        call.return_value = gca_tensorboard_time_series.TensorboardTimeSeries()
        # Call the method with a truthy value for each flattened field,
        # using the keyword arguments to the method.
        client.create_tensorboard_time_series(
            parent="parent_value",
            tensorboard_time_series=gca_tensorboard_time_series.TensorboardTimeSeries(
                name="name_value"
            ),
        )

        # Establish that the underlying call was made with the expected
        # request object values.
        assert len(call.mock_calls) == 1
        _, args, _ = call.mock_calls[0]
        arg = args[0].parent
        mock_val = "parent_value"
        assert arg == mock_val
        arg = args[0].tensorboard_time_series
        mock_val = gca_tensorboard_time_series.TensorboardTimeSeries(name="name_value")
        assert arg == mock_val


def test_create_tensorboard_time_series_flattened_error():
    client = TensorboardServiceClient(
        credentials=ga_credentials.AnonymousCredentials(),
    )

    # Attempting to call a method with both a request object and flattened
    # fields is an error.
    with pytest.raises(ValueError):
        client.create_tensorboard_time_series(
            tensorboard_service.CreateTensorboardTimeSeriesRequest(),
            parent="parent_value",
            tensorboard_time_series=gca_tensorboard_time_series.TensorboardTimeSeries(
                name="name_value"
            ),
        )


@pytest.mark.asyncio
async def test_create_tensorboard_time_series_flattened_async():
    client = TensorboardServiceAsyncClient(
        credentials=ga_credentials.AnonymousCredentials(),
    )

    # Mock the actual call within the gRPC stub, and fake the request.
    with mock.patch.object(
        type(client.transport.create_tensorboard_time_series), "__call__"
    ) as call:
        # Designate an appropriate return value for the call.
        call.return_value = gca_tensorboard_time_series.TensorboardTimeSeries()

        call.return_value = grpc_helpers_async.FakeUnaryUnaryCall(
            gca_tensorboard_time_series.TensorboardTimeSeries()
        )
        # Call the method with a truthy value for each flattened field,
        # using the keyword arguments to the method.
        response = await client.create_tensorboard_time_series(
            parent="parent_value",
            tensorboard_time_series=gca_tensorboard_time_series.TensorboardTimeSeries(
                name="name_value"
            ),
        )

        # Establish that the underlying call was made with the expected
        # request object values.
        assert len(call.mock_calls)
        _, args, _ = call.mock_calls[0]
        arg = args[0].parent
        mock_val = "parent_value"
        assert arg == mock_val
        arg = args[0].tensorboard_time_series
        mock_val = gca_tensorboard_time_series.TensorboardTimeSeries(name="name_value")
        assert arg == mock_val


@pytest.mark.asyncio
async def test_create_tensorboard_time_series_flattened_error_async():
    client = TensorboardServiceAsyncClient(
        credentials=ga_credentials.AnonymousCredentials(),
    )

    # Attempting to call a method with both a request object and flattened
    # fields is an error.
    with pytest.raises(ValueError):
        await client.create_tensorboard_time_series(
            tensorboard_service.CreateTensorboardTimeSeriesRequest(),
            parent="parent_value",
            tensorboard_time_series=gca_tensorboard_time_series.TensorboardTimeSeries(
                name="name_value"
            ),
        )


@pytest.mark.parametrize(
    "request_type",
    [
        tensorboard_service.GetTensorboardTimeSeriesRequest,
        dict,
    ],
)
def test_get_tensorboard_time_series(request_type, transport: str = "grpc"):
    client = TensorboardServiceClient(
        credentials=ga_credentials.AnonymousCredentials(),
        transport=transport,
    )

    # Everything is optional in proto3 as far as the runtime is concerned,
    # and we are mocking out the actual API, so just send an empty request.
    request = request_type()

    # Mock the actual call within the gRPC stub, and fake the request.
    with mock.patch.object(
        type(client.transport.get_tensorboard_time_series), "__call__"
    ) as call:
        # Designate an appropriate return value for the call.
        call.return_value = tensorboard_time_series.TensorboardTimeSeries(
            name="name_value",
            display_name="display_name_value",
            description="description_value",
            value_type=tensorboard_time_series.TensorboardTimeSeries.ValueType.SCALAR,
            etag="etag_value",
            plugin_name="plugin_name_value",
            plugin_data=b"plugin_data_blob",
        )
        response = client.get_tensorboard_time_series(request)

        # Establish that the underlying gRPC stub method was called.
        assert len(call.mock_calls) == 1
        _, args, _ = call.mock_calls[0]
        assert args[0] == tensorboard_service.GetTensorboardTimeSeriesRequest()

    # Establish that the response is the type that we expect.
    assert isinstance(response, tensorboard_time_series.TensorboardTimeSeries)
    assert response.name == "name_value"
    assert response.display_name == "display_name_value"
    assert response.description == "description_value"
    assert (
        response.value_type
        == tensorboard_time_series.TensorboardTimeSeries.ValueType.SCALAR
    )
    assert response.etag == "etag_value"
    assert response.plugin_name == "plugin_name_value"
    assert response.plugin_data == b"plugin_data_blob"


def test_get_tensorboard_time_series_empty_call():
    # This test is a coverage failsafe to make sure that totally empty calls,
    # i.e. request == None and no flattened fields passed, work.
    client = TensorboardServiceClient(
        credentials=ga_credentials.AnonymousCredentials(),
        transport="grpc",
    )

    # Mock the actual call within the gRPC stub, and fake the request.
    with mock.patch.object(
        type(client.transport.get_tensorboard_time_series), "__call__"
    ) as call:
        client.get_tensorboard_time_series()
        call.assert_called()
        _, args, _ = call.mock_calls[0]
        assert args[0] == tensorboard_service.GetTensorboardTimeSeriesRequest()


@pytest.mark.asyncio
async def test_get_tensorboard_time_series_async(
    transport: str = "grpc_asyncio",
    request_type=tensorboard_service.GetTensorboardTimeSeriesRequest,
):
    client = TensorboardServiceAsyncClient(
        credentials=ga_credentials.AnonymousCredentials(),
        transport=transport,
    )

    # Everything is optional in proto3 as far as the runtime is concerned,
    # and we are mocking out the actual API, so just send an empty request.
    request = request_type()

    # Mock the actual call within the gRPC stub, and fake the request.
    with mock.patch.object(
        type(client.transport.get_tensorboard_time_series), "__call__"
    ) as call:
        # Designate an appropriate return value for the call.
        call.return_value = grpc_helpers_async.FakeUnaryUnaryCall(
            tensorboard_time_series.TensorboardTimeSeries(
                name="name_value",
                display_name="display_name_value",
                description="description_value",
                value_type=tensorboard_time_series.TensorboardTimeSeries.ValueType.SCALAR,
                etag="etag_value",
                plugin_name="plugin_name_value",
                plugin_data=b"plugin_data_blob",
            )
        )
        response = await client.get_tensorboard_time_series(request)

        # Establish that the underlying gRPC stub method was called.
        assert len(call.mock_calls)
        _, args, _ = call.mock_calls[0]
        assert args[0] == tensorboard_service.GetTensorboardTimeSeriesRequest()

    # Establish that the response is the type that we expect.
    assert isinstance(response, tensorboard_time_series.TensorboardTimeSeries)
    assert response.name == "name_value"
    assert response.display_name == "display_name_value"
    assert response.description == "description_value"
    assert (
        response.value_type
        == tensorboard_time_series.TensorboardTimeSeries.ValueType.SCALAR
    )
    assert response.etag == "etag_value"
    assert response.plugin_name == "plugin_name_value"
    assert response.plugin_data == b"plugin_data_blob"


@pytest.mark.asyncio
async def test_get_tensorboard_time_series_async_from_dict():
    await test_get_tensorboard_time_series_async(request_type=dict)


def test_get_tensorboard_time_series_field_headers():
    client = TensorboardServiceClient(
        credentials=ga_credentials.AnonymousCredentials(),
    )

    # Any value that is part of the HTTP/1.1 URI should be sent as
    # a field header. Set these to a non-empty value.
    request = tensorboard_service.GetTensorboardTimeSeriesRequest()

    request.name = "name_value"

    # Mock the actual call within the gRPC stub, and fake the request.
    with mock.patch.object(
        type(client.transport.get_tensorboard_time_series), "__call__"
    ) as call:
        call.return_value = tensorboard_time_series.TensorboardTimeSeries()
        client.get_tensorboard_time_series(request)

        # Establish that the underlying gRPC stub method was called.
        assert len(call.mock_calls) == 1
        _, args, _ = call.mock_calls[0]
        assert args[0] == request

    # Establish that the field header was sent.
    _, _, kw = call.mock_calls[0]
    assert (
        "x-goog-request-params",
<<<<<<< HEAD
        "name=name/value",
=======
        "name=name_value",
>>>>>>> dc3be45c
    ) in kw["metadata"]


@pytest.mark.asyncio
async def test_get_tensorboard_time_series_field_headers_async():
    client = TensorboardServiceAsyncClient(
        credentials=ga_credentials.AnonymousCredentials(),
    )

    # Any value that is part of the HTTP/1.1 URI should be sent as
    # a field header. Set these to a non-empty value.
    request = tensorboard_service.GetTensorboardTimeSeriesRequest()

    request.name = "name_value"

    # Mock the actual call within the gRPC stub, and fake the request.
    with mock.patch.object(
        type(client.transport.get_tensorboard_time_series), "__call__"
    ) as call:
        call.return_value = grpc_helpers_async.FakeUnaryUnaryCall(
            tensorboard_time_series.TensorboardTimeSeries()
        )
        await client.get_tensorboard_time_series(request)

        # Establish that the underlying gRPC stub method was called.
        assert len(call.mock_calls)
        _, args, _ = call.mock_calls[0]
        assert args[0] == request

    # Establish that the field header was sent.
    _, _, kw = call.mock_calls[0]
    assert (
        "x-goog-request-params",
<<<<<<< HEAD
        "name=name/value",
=======
        "name=name_value",
>>>>>>> dc3be45c
    ) in kw["metadata"]


def test_get_tensorboard_time_series_flattened():
    client = TensorboardServiceClient(
        credentials=ga_credentials.AnonymousCredentials(),
    )

    # Mock the actual call within the gRPC stub, and fake the request.
    with mock.patch.object(
        type(client.transport.get_tensorboard_time_series), "__call__"
    ) as call:
        # Designate an appropriate return value for the call.
        call.return_value = tensorboard_time_series.TensorboardTimeSeries()
        # Call the method with a truthy value for each flattened field,
        # using the keyword arguments to the method.
        client.get_tensorboard_time_series(
            name="name_value",
        )

        # Establish that the underlying call was made with the expected
        # request object values.
        assert len(call.mock_calls) == 1
        _, args, _ = call.mock_calls[0]
        arg = args[0].name
        mock_val = "name_value"
        assert arg == mock_val


def test_get_tensorboard_time_series_flattened_error():
    client = TensorboardServiceClient(
        credentials=ga_credentials.AnonymousCredentials(),
    )

    # Attempting to call a method with both a request object and flattened
    # fields is an error.
    with pytest.raises(ValueError):
        client.get_tensorboard_time_series(
            tensorboard_service.GetTensorboardTimeSeriesRequest(),
            name="name_value",
        )


@pytest.mark.asyncio
async def test_get_tensorboard_time_series_flattened_async():
    client = TensorboardServiceAsyncClient(
        credentials=ga_credentials.AnonymousCredentials(),
    )

    # Mock the actual call within the gRPC stub, and fake the request.
    with mock.patch.object(
        type(client.transport.get_tensorboard_time_series), "__call__"
    ) as call:
        # Designate an appropriate return value for the call.
        call.return_value = tensorboard_time_series.TensorboardTimeSeries()

        call.return_value = grpc_helpers_async.FakeUnaryUnaryCall(
            tensorboard_time_series.TensorboardTimeSeries()
        )
        # Call the method with a truthy value for each flattened field,
        # using the keyword arguments to the method.
        response = await client.get_tensorboard_time_series(
            name="name_value",
        )

        # Establish that the underlying call was made with the expected
        # request object values.
        assert len(call.mock_calls)
        _, args, _ = call.mock_calls[0]
        arg = args[0].name
        mock_val = "name_value"
        assert arg == mock_val


@pytest.mark.asyncio
async def test_get_tensorboard_time_series_flattened_error_async():
    client = TensorboardServiceAsyncClient(
        credentials=ga_credentials.AnonymousCredentials(),
    )

    # Attempting to call a method with both a request object and flattened
    # fields is an error.
    with pytest.raises(ValueError):
        await client.get_tensorboard_time_series(
            tensorboard_service.GetTensorboardTimeSeriesRequest(),
            name="name_value",
        )


@pytest.mark.parametrize(
    "request_type",
    [
        tensorboard_service.UpdateTensorboardTimeSeriesRequest,
        dict,
    ],
)
def test_update_tensorboard_time_series(request_type, transport: str = "grpc"):
    client = TensorboardServiceClient(
        credentials=ga_credentials.AnonymousCredentials(),
        transport=transport,
    )

    # Everything is optional in proto3 as far as the runtime is concerned,
    # and we are mocking out the actual API, so just send an empty request.
    request = request_type()

    # Mock the actual call within the gRPC stub, and fake the request.
    with mock.patch.object(
        type(client.transport.update_tensorboard_time_series), "__call__"
    ) as call:
        # Designate an appropriate return value for the call.
        call.return_value = gca_tensorboard_time_series.TensorboardTimeSeries(
            name="name_value",
            display_name="display_name_value",
            description="description_value",
            value_type=gca_tensorboard_time_series.TensorboardTimeSeries.ValueType.SCALAR,
            etag="etag_value",
            plugin_name="plugin_name_value",
            plugin_data=b"plugin_data_blob",
        )
        response = client.update_tensorboard_time_series(request)

        # Establish that the underlying gRPC stub method was called.
        assert len(call.mock_calls) == 1
        _, args, _ = call.mock_calls[0]
        assert args[0] == tensorboard_service.UpdateTensorboardTimeSeriesRequest()

    # Establish that the response is the type that we expect.
    assert isinstance(response, gca_tensorboard_time_series.TensorboardTimeSeries)
    assert response.name == "name_value"
    assert response.display_name == "display_name_value"
    assert response.description == "description_value"
    assert (
        response.value_type
        == gca_tensorboard_time_series.TensorboardTimeSeries.ValueType.SCALAR
    )
    assert response.etag == "etag_value"
    assert response.plugin_name == "plugin_name_value"
    assert response.plugin_data == b"plugin_data_blob"


def test_update_tensorboard_time_series_empty_call():
    # This test is a coverage failsafe to make sure that totally empty calls,
    # i.e. request == None and no flattened fields passed, work.
    client = TensorboardServiceClient(
        credentials=ga_credentials.AnonymousCredentials(),
        transport="grpc",
    )

    # Mock the actual call within the gRPC stub, and fake the request.
    with mock.patch.object(
        type(client.transport.update_tensorboard_time_series), "__call__"
    ) as call:
        client.update_tensorboard_time_series()
        call.assert_called()
        _, args, _ = call.mock_calls[0]
        assert args[0] == tensorboard_service.UpdateTensorboardTimeSeriesRequest()


@pytest.mark.asyncio
async def test_update_tensorboard_time_series_async(
    transport: str = "grpc_asyncio",
    request_type=tensorboard_service.UpdateTensorboardTimeSeriesRequest,
):
    client = TensorboardServiceAsyncClient(
        credentials=ga_credentials.AnonymousCredentials(),
        transport=transport,
    )

    # Everything is optional in proto3 as far as the runtime is concerned,
    # and we are mocking out the actual API, so just send an empty request.
    request = request_type()

    # Mock the actual call within the gRPC stub, and fake the request.
    with mock.patch.object(
        type(client.transport.update_tensorboard_time_series), "__call__"
    ) as call:
        # Designate an appropriate return value for the call.
        call.return_value = grpc_helpers_async.FakeUnaryUnaryCall(
            gca_tensorboard_time_series.TensorboardTimeSeries(
                name="name_value",
                display_name="display_name_value",
                description="description_value",
                value_type=gca_tensorboard_time_series.TensorboardTimeSeries.ValueType.SCALAR,
                etag="etag_value",
                plugin_name="plugin_name_value",
                plugin_data=b"plugin_data_blob",
            )
        )
        response = await client.update_tensorboard_time_series(request)

        # Establish that the underlying gRPC stub method was called.
        assert len(call.mock_calls)
        _, args, _ = call.mock_calls[0]
        assert args[0] == tensorboard_service.UpdateTensorboardTimeSeriesRequest()

    # Establish that the response is the type that we expect.
    assert isinstance(response, gca_tensorboard_time_series.TensorboardTimeSeries)
    assert response.name == "name_value"
    assert response.display_name == "display_name_value"
    assert response.description == "description_value"
    assert (
        response.value_type
        == gca_tensorboard_time_series.TensorboardTimeSeries.ValueType.SCALAR
    )
    assert response.etag == "etag_value"
    assert response.plugin_name == "plugin_name_value"
    assert response.plugin_data == b"plugin_data_blob"


@pytest.mark.asyncio
async def test_update_tensorboard_time_series_async_from_dict():
    await test_update_tensorboard_time_series_async(request_type=dict)


def test_update_tensorboard_time_series_field_headers():
    client = TensorboardServiceClient(
        credentials=ga_credentials.AnonymousCredentials(),
    )

    # Any value that is part of the HTTP/1.1 URI should be sent as
    # a field header. Set these to a non-empty value.
    request = tensorboard_service.UpdateTensorboardTimeSeriesRequest()

    request.tensorboard_time_series.name = "name_value"

    # Mock the actual call within the gRPC stub, and fake the request.
    with mock.patch.object(
        type(client.transport.update_tensorboard_time_series), "__call__"
    ) as call:
        call.return_value = gca_tensorboard_time_series.TensorboardTimeSeries()
        client.update_tensorboard_time_series(request)

        # Establish that the underlying gRPC stub method was called.
        assert len(call.mock_calls) == 1
        _, args, _ = call.mock_calls[0]
        assert args[0] == request

    # Establish that the field header was sent.
    _, _, kw = call.mock_calls[0]
    assert (
        "x-goog-request-params",
        "tensorboard_time_series.name=name_value",
    ) in kw["metadata"]


@pytest.mark.asyncio
async def test_update_tensorboard_time_series_field_headers_async():
    client = TensorboardServiceAsyncClient(
        credentials=ga_credentials.AnonymousCredentials(),
    )

    # Any value that is part of the HTTP/1.1 URI should be sent as
    # a field header. Set these to a non-empty value.
    request = tensorboard_service.UpdateTensorboardTimeSeriesRequest()

    request.tensorboard_time_series.name = "name_value"

    # Mock the actual call within the gRPC stub, and fake the request.
    with mock.patch.object(
        type(client.transport.update_tensorboard_time_series), "__call__"
    ) as call:
        call.return_value = grpc_helpers_async.FakeUnaryUnaryCall(
            gca_tensorboard_time_series.TensorboardTimeSeries()
        )
        await client.update_tensorboard_time_series(request)

        # Establish that the underlying gRPC stub method was called.
        assert len(call.mock_calls)
        _, args, _ = call.mock_calls[0]
        assert args[0] == request

    # Establish that the field header was sent.
    _, _, kw = call.mock_calls[0]
    assert (
        "x-goog-request-params",
        "tensorboard_time_series.name=name_value",
    ) in kw["metadata"]


def test_update_tensorboard_time_series_flattened():
    client = TensorboardServiceClient(
        credentials=ga_credentials.AnonymousCredentials(),
    )

    # Mock the actual call within the gRPC stub, and fake the request.
    with mock.patch.object(
        type(client.transport.update_tensorboard_time_series), "__call__"
    ) as call:
        # Designate an appropriate return value for the call.
        call.return_value = gca_tensorboard_time_series.TensorboardTimeSeries()
        # Call the method with a truthy value for each flattened field,
        # using the keyword arguments to the method.
        client.update_tensorboard_time_series(
            tensorboard_time_series=gca_tensorboard_time_series.TensorboardTimeSeries(
                name="name_value"
            ),
            update_mask=field_mask_pb2.FieldMask(paths=["paths_value"]),
        )

        # Establish that the underlying call was made with the expected
        # request object values.
        assert len(call.mock_calls) == 1
        _, args, _ = call.mock_calls[0]
        arg = args[0].tensorboard_time_series
        mock_val = gca_tensorboard_time_series.TensorboardTimeSeries(name="name_value")
        assert arg == mock_val
        arg = args[0].update_mask
        mock_val = field_mask_pb2.FieldMask(paths=["paths_value"])
        assert arg == mock_val


def test_update_tensorboard_time_series_flattened_error():
    client = TensorboardServiceClient(
        credentials=ga_credentials.AnonymousCredentials(),
    )

    # Attempting to call a method with both a request object and flattened
    # fields is an error.
    with pytest.raises(ValueError):
        client.update_tensorboard_time_series(
            tensorboard_service.UpdateTensorboardTimeSeriesRequest(),
            tensorboard_time_series=gca_tensorboard_time_series.TensorboardTimeSeries(
                name="name_value"
            ),
            update_mask=field_mask_pb2.FieldMask(paths=["paths_value"]),
        )


@pytest.mark.asyncio
async def test_update_tensorboard_time_series_flattened_async():
    client = TensorboardServiceAsyncClient(
        credentials=ga_credentials.AnonymousCredentials(),
    )

    # Mock the actual call within the gRPC stub, and fake the request.
    with mock.patch.object(
        type(client.transport.update_tensorboard_time_series), "__call__"
    ) as call:
        # Designate an appropriate return value for the call.
        call.return_value = gca_tensorboard_time_series.TensorboardTimeSeries()

        call.return_value = grpc_helpers_async.FakeUnaryUnaryCall(
            gca_tensorboard_time_series.TensorboardTimeSeries()
        )
        # Call the method with a truthy value for each flattened field,
        # using the keyword arguments to the method.
        response = await client.update_tensorboard_time_series(
            tensorboard_time_series=gca_tensorboard_time_series.TensorboardTimeSeries(
                name="name_value"
            ),
            update_mask=field_mask_pb2.FieldMask(paths=["paths_value"]),
        )

        # Establish that the underlying call was made with the expected
        # request object values.
        assert len(call.mock_calls)
        _, args, _ = call.mock_calls[0]
        arg = args[0].tensorboard_time_series
        mock_val = gca_tensorboard_time_series.TensorboardTimeSeries(name="name_value")
        assert arg == mock_val
        arg = args[0].update_mask
        mock_val = field_mask_pb2.FieldMask(paths=["paths_value"])
        assert arg == mock_val


@pytest.mark.asyncio
async def test_update_tensorboard_time_series_flattened_error_async():
    client = TensorboardServiceAsyncClient(
        credentials=ga_credentials.AnonymousCredentials(),
    )

    # Attempting to call a method with both a request object and flattened
    # fields is an error.
    with pytest.raises(ValueError):
        await client.update_tensorboard_time_series(
            tensorboard_service.UpdateTensorboardTimeSeriesRequest(),
            tensorboard_time_series=gca_tensorboard_time_series.TensorboardTimeSeries(
                name="name_value"
            ),
            update_mask=field_mask_pb2.FieldMask(paths=["paths_value"]),
        )


@pytest.mark.parametrize(
    "request_type",
    [
        tensorboard_service.ListTensorboardTimeSeriesRequest,
        dict,
    ],
)
def test_list_tensorboard_time_series(request_type, transport: str = "grpc"):
    client = TensorboardServiceClient(
        credentials=ga_credentials.AnonymousCredentials(),
        transport=transport,
    )

    # Everything is optional in proto3 as far as the runtime is concerned,
    # and we are mocking out the actual API, so just send an empty request.
    request = request_type()

    # Mock the actual call within the gRPC stub, and fake the request.
    with mock.patch.object(
        type(client.transport.list_tensorboard_time_series), "__call__"
    ) as call:
        # Designate an appropriate return value for the call.
        call.return_value = tensorboard_service.ListTensorboardTimeSeriesResponse(
            next_page_token="next_page_token_value",
        )
        response = client.list_tensorboard_time_series(request)

        # Establish that the underlying gRPC stub method was called.
        assert len(call.mock_calls) == 1
        _, args, _ = call.mock_calls[0]
        assert args[0] == tensorboard_service.ListTensorboardTimeSeriesRequest()

    # Establish that the response is the type that we expect.
    assert isinstance(response, pagers.ListTensorboardTimeSeriesPager)
    assert response.next_page_token == "next_page_token_value"


def test_list_tensorboard_time_series_empty_call():
    # This test is a coverage failsafe to make sure that totally empty calls,
    # i.e. request == None and no flattened fields passed, work.
    client = TensorboardServiceClient(
        credentials=ga_credentials.AnonymousCredentials(),
        transport="grpc",
    )

    # Mock the actual call within the gRPC stub, and fake the request.
    with mock.patch.object(
        type(client.transport.list_tensorboard_time_series), "__call__"
    ) as call:
        client.list_tensorboard_time_series()
        call.assert_called()
        _, args, _ = call.mock_calls[0]
        assert args[0] == tensorboard_service.ListTensorboardTimeSeriesRequest()


@pytest.mark.asyncio
async def test_list_tensorboard_time_series_async(
    transport: str = "grpc_asyncio",
    request_type=tensorboard_service.ListTensorboardTimeSeriesRequest,
):
    client = TensorboardServiceAsyncClient(
        credentials=ga_credentials.AnonymousCredentials(),
        transport=transport,
    )

    # Everything is optional in proto3 as far as the runtime is concerned,
    # and we are mocking out the actual API, so just send an empty request.
    request = request_type()

    # Mock the actual call within the gRPC stub, and fake the request.
    with mock.patch.object(
        type(client.transport.list_tensorboard_time_series), "__call__"
    ) as call:
        # Designate an appropriate return value for the call.
        call.return_value = grpc_helpers_async.FakeUnaryUnaryCall(
            tensorboard_service.ListTensorboardTimeSeriesResponse(
                next_page_token="next_page_token_value",
            )
        )
        response = await client.list_tensorboard_time_series(request)

        # Establish that the underlying gRPC stub method was called.
        assert len(call.mock_calls)
        _, args, _ = call.mock_calls[0]
        assert args[0] == tensorboard_service.ListTensorboardTimeSeriesRequest()

    # Establish that the response is the type that we expect.
    assert isinstance(response, pagers.ListTensorboardTimeSeriesAsyncPager)
    assert response.next_page_token == "next_page_token_value"


@pytest.mark.asyncio
async def test_list_tensorboard_time_series_async_from_dict():
    await test_list_tensorboard_time_series_async(request_type=dict)


def test_list_tensorboard_time_series_field_headers():
    client = TensorboardServiceClient(
        credentials=ga_credentials.AnonymousCredentials(),
    )

    # Any value that is part of the HTTP/1.1 URI should be sent as
    # a field header. Set these to a non-empty value.
    request = tensorboard_service.ListTensorboardTimeSeriesRequest()

    request.parent = "parent_value"

    # Mock the actual call within the gRPC stub, and fake the request.
    with mock.patch.object(
        type(client.transport.list_tensorboard_time_series), "__call__"
    ) as call:
        call.return_value = tensorboard_service.ListTensorboardTimeSeriesResponse()
        client.list_tensorboard_time_series(request)

        # Establish that the underlying gRPC stub method was called.
        assert len(call.mock_calls) == 1
        _, args, _ = call.mock_calls[0]
        assert args[0] == request

    # Establish that the field header was sent.
    _, _, kw = call.mock_calls[0]
    assert (
        "x-goog-request-params",
<<<<<<< HEAD
        "parent=parent/value",
=======
        "parent=parent_value",
>>>>>>> dc3be45c
    ) in kw["metadata"]


@pytest.mark.asyncio
async def test_list_tensorboard_time_series_field_headers_async():
    client = TensorboardServiceAsyncClient(
        credentials=ga_credentials.AnonymousCredentials(),
    )

    # Any value that is part of the HTTP/1.1 URI should be sent as
    # a field header. Set these to a non-empty value.
    request = tensorboard_service.ListTensorboardTimeSeriesRequest()

    request.parent = "parent_value"

    # Mock the actual call within the gRPC stub, and fake the request.
    with mock.patch.object(
        type(client.transport.list_tensorboard_time_series), "__call__"
    ) as call:
        call.return_value = grpc_helpers_async.FakeUnaryUnaryCall(
            tensorboard_service.ListTensorboardTimeSeriesResponse()
        )
        await client.list_tensorboard_time_series(request)

        # Establish that the underlying gRPC stub method was called.
        assert len(call.mock_calls)
        _, args, _ = call.mock_calls[0]
        assert args[0] == request

    # Establish that the field header was sent.
    _, _, kw = call.mock_calls[0]
    assert (
        "x-goog-request-params",
<<<<<<< HEAD
        "parent=parent/value",
=======
        "parent=parent_value",
>>>>>>> dc3be45c
    ) in kw["metadata"]


def test_list_tensorboard_time_series_flattened():
    client = TensorboardServiceClient(
        credentials=ga_credentials.AnonymousCredentials(),
    )

    # Mock the actual call within the gRPC stub, and fake the request.
    with mock.patch.object(
        type(client.transport.list_tensorboard_time_series), "__call__"
    ) as call:
        # Designate an appropriate return value for the call.
        call.return_value = tensorboard_service.ListTensorboardTimeSeriesResponse()
        # Call the method with a truthy value for each flattened field,
        # using the keyword arguments to the method.
        client.list_tensorboard_time_series(
            parent="parent_value",
        )

        # Establish that the underlying call was made with the expected
        # request object values.
        assert len(call.mock_calls) == 1
        _, args, _ = call.mock_calls[0]
        arg = args[0].parent
        mock_val = "parent_value"
        assert arg == mock_val


def test_list_tensorboard_time_series_flattened_error():
    client = TensorboardServiceClient(
        credentials=ga_credentials.AnonymousCredentials(),
    )

    # Attempting to call a method with both a request object and flattened
    # fields is an error.
    with pytest.raises(ValueError):
        client.list_tensorboard_time_series(
            tensorboard_service.ListTensorboardTimeSeriesRequest(),
            parent="parent_value",
        )


@pytest.mark.asyncio
async def test_list_tensorboard_time_series_flattened_async():
    client = TensorboardServiceAsyncClient(
        credentials=ga_credentials.AnonymousCredentials(),
    )

    # Mock the actual call within the gRPC stub, and fake the request.
    with mock.patch.object(
        type(client.transport.list_tensorboard_time_series), "__call__"
    ) as call:
        # Designate an appropriate return value for the call.
        call.return_value = tensorboard_service.ListTensorboardTimeSeriesResponse()

        call.return_value = grpc_helpers_async.FakeUnaryUnaryCall(
            tensorboard_service.ListTensorboardTimeSeriesResponse()
        )
        # Call the method with a truthy value for each flattened field,
        # using the keyword arguments to the method.
        response = await client.list_tensorboard_time_series(
            parent="parent_value",
        )

        # Establish that the underlying call was made with the expected
        # request object values.
        assert len(call.mock_calls)
        _, args, _ = call.mock_calls[0]
        arg = args[0].parent
        mock_val = "parent_value"
        assert arg == mock_val


@pytest.mark.asyncio
async def test_list_tensorboard_time_series_flattened_error_async():
    client = TensorboardServiceAsyncClient(
        credentials=ga_credentials.AnonymousCredentials(),
    )

    # Attempting to call a method with both a request object and flattened
    # fields is an error.
    with pytest.raises(ValueError):
        await client.list_tensorboard_time_series(
            tensorboard_service.ListTensorboardTimeSeriesRequest(),
            parent="parent_value",
        )


def test_list_tensorboard_time_series_pager(transport_name: str = "grpc"):
    client = TensorboardServiceClient(
        credentials=ga_credentials.AnonymousCredentials,
        transport=transport_name,
    )

    # Mock the actual call within the gRPC stub, and fake the request.
    with mock.patch.object(
        type(client.transport.list_tensorboard_time_series), "__call__"
    ) as call:
        # Set the response to a series of pages.
        call.side_effect = (
            tensorboard_service.ListTensorboardTimeSeriesResponse(
                tensorboard_time_series=[
                    tensorboard_time_series.TensorboardTimeSeries(),
                    tensorboard_time_series.TensorboardTimeSeries(),
                    tensorboard_time_series.TensorboardTimeSeries(),
                ],
                next_page_token="abc",
            ),
            tensorboard_service.ListTensorboardTimeSeriesResponse(
                tensorboard_time_series=[],
                next_page_token="def",
            ),
            tensorboard_service.ListTensorboardTimeSeriesResponse(
                tensorboard_time_series=[
                    tensorboard_time_series.TensorboardTimeSeries(),
                ],
                next_page_token="ghi",
            ),
            tensorboard_service.ListTensorboardTimeSeriesResponse(
                tensorboard_time_series=[
                    tensorboard_time_series.TensorboardTimeSeries(),
                    tensorboard_time_series.TensorboardTimeSeries(),
                ],
            ),
            RuntimeError,
        )

        metadata = ()
        metadata = tuple(metadata) + (
            gapic_v1.routing_header.to_grpc_metadata((("parent", ""),)),
        )
        pager = client.list_tensorboard_time_series(request={})

        assert pager._metadata == metadata

        results = list(pager)
        assert len(results) == 6
        assert all(
            isinstance(i, tensorboard_time_series.TensorboardTimeSeries)
            for i in results
        )


def test_list_tensorboard_time_series_pages(transport_name: str = "grpc"):
    client = TensorboardServiceClient(
        credentials=ga_credentials.AnonymousCredentials,
        transport=transport_name,
    )

    # Mock the actual call within the gRPC stub, and fake the request.
    with mock.patch.object(
        type(client.transport.list_tensorboard_time_series), "__call__"
    ) as call:
        # Set the response to a series of pages.
        call.side_effect = (
            tensorboard_service.ListTensorboardTimeSeriesResponse(
                tensorboard_time_series=[
                    tensorboard_time_series.TensorboardTimeSeries(),
                    tensorboard_time_series.TensorboardTimeSeries(),
                    tensorboard_time_series.TensorboardTimeSeries(),
                ],
                next_page_token="abc",
            ),
            tensorboard_service.ListTensorboardTimeSeriesResponse(
                tensorboard_time_series=[],
                next_page_token="def",
            ),
            tensorboard_service.ListTensorboardTimeSeriesResponse(
                tensorboard_time_series=[
                    tensorboard_time_series.TensorboardTimeSeries(),
                ],
                next_page_token="ghi",
            ),
            tensorboard_service.ListTensorboardTimeSeriesResponse(
                tensorboard_time_series=[
                    tensorboard_time_series.TensorboardTimeSeries(),
                    tensorboard_time_series.TensorboardTimeSeries(),
                ],
            ),
            RuntimeError,
        )
        pages = list(client.list_tensorboard_time_series(request={}).pages)
        for page_, token in zip(pages, ["abc", "def", "ghi", ""]):
            assert page_.raw_page.next_page_token == token


@pytest.mark.asyncio
async def test_list_tensorboard_time_series_async_pager():
    client = TensorboardServiceAsyncClient(
        credentials=ga_credentials.AnonymousCredentials,
    )

    # Mock the actual call within the gRPC stub, and fake the request.
    with mock.patch.object(
        type(client.transport.list_tensorboard_time_series),
        "__call__",
        new_callable=mock.AsyncMock,
    ) as call:
        # Set the response to a series of pages.
        call.side_effect = (
            tensorboard_service.ListTensorboardTimeSeriesResponse(
                tensorboard_time_series=[
                    tensorboard_time_series.TensorboardTimeSeries(),
                    tensorboard_time_series.TensorboardTimeSeries(),
                    tensorboard_time_series.TensorboardTimeSeries(),
                ],
                next_page_token="abc",
            ),
            tensorboard_service.ListTensorboardTimeSeriesResponse(
                tensorboard_time_series=[],
                next_page_token="def",
            ),
            tensorboard_service.ListTensorboardTimeSeriesResponse(
                tensorboard_time_series=[
                    tensorboard_time_series.TensorboardTimeSeries(),
                ],
                next_page_token="ghi",
            ),
            tensorboard_service.ListTensorboardTimeSeriesResponse(
                tensorboard_time_series=[
                    tensorboard_time_series.TensorboardTimeSeries(),
                    tensorboard_time_series.TensorboardTimeSeries(),
                ],
            ),
            RuntimeError,
        )
        async_pager = await client.list_tensorboard_time_series(
            request={},
        )
        assert async_pager.next_page_token == "abc"
        responses = []
        async for response in async_pager:  # pragma: no branch
            responses.append(response)

        assert len(responses) == 6
        assert all(
            isinstance(i, tensorboard_time_series.TensorboardTimeSeries)
            for i in responses
        )


@pytest.mark.asyncio
async def test_list_tensorboard_time_series_async_pages():
    client = TensorboardServiceAsyncClient(
        credentials=ga_credentials.AnonymousCredentials,
    )

    # Mock the actual call within the gRPC stub, and fake the request.
    with mock.patch.object(
        type(client.transport.list_tensorboard_time_series),
        "__call__",
        new_callable=mock.AsyncMock,
    ) as call:
        # Set the response to a series of pages.
        call.side_effect = (
            tensorboard_service.ListTensorboardTimeSeriesResponse(
                tensorboard_time_series=[
                    tensorboard_time_series.TensorboardTimeSeries(),
                    tensorboard_time_series.TensorboardTimeSeries(),
                    tensorboard_time_series.TensorboardTimeSeries(),
                ],
                next_page_token="abc",
            ),
            tensorboard_service.ListTensorboardTimeSeriesResponse(
                tensorboard_time_series=[],
                next_page_token="def",
            ),
            tensorboard_service.ListTensorboardTimeSeriesResponse(
                tensorboard_time_series=[
                    tensorboard_time_series.TensorboardTimeSeries(),
                ],
                next_page_token="ghi",
            ),
            tensorboard_service.ListTensorboardTimeSeriesResponse(
                tensorboard_time_series=[
                    tensorboard_time_series.TensorboardTimeSeries(),
                    tensorboard_time_series.TensorboardTimeSeries(),
                ],
            ),
            RuntimeError,
        )
        pages = []
        async for page_ in (
            await client.list_tensorboard_time_series(request={})
        ).pages:  # pragma: no branch
            pages.append(page_)
        for page_, token in zip(pages, ["abc", "def", "ghi", ""]):
            assert page_.raw_page.next_page_token == token


@pytest.mark.parametrize(
    "request_type",
    [
        tensorboard_service.DeleteTensorboardTimeSeriesRequest,
        dict,
    ],
)
def test_delete_tensorboard_time_series(request_type, transport: str = "grpc"):
    client = TensorboardServiceClient(
        credentials=ga_credentials.AnonymousCredentials(),
        transport=transport,
    )

    # Everything is optional in proto3 as far as the runtime is concerned,
    # and we are mocking out the actual API, so just send an empty request.
    request = request_type()

    # Mock the actual call within the gRPC stub, and fake the request.
    with mock.patch.object(
        type(client.transport.delete_tensorboard_time_series), "__call__"
    ) as call:
        # Designate an appropriate return value for the call.
        call.return_value = operations_pb2.Operation(name="operations/spam")
        response = client.delete_tensorboard_time_series(request)

        # Establish that the underlying gRPC stub method was called.
        assert len(call.mock_calls) == 1
        _, args, _ = call.mock_calls[0]
        assert args[0] == tensorboard_service.DeleteTensorboardTimeSeriesRequest()

    # Establish that the response is the type that we expect.
    assert isinstance(response, future.Future)


def test_delete_tensorboard_time_series_empty_call():
    # This test is a coverage failsafe to make sure that totally empty calls,
    # i.e. request == None and no flattened fields passed, work.
    client = TensorboardServiceClient(
        credentials=ga_credentials.AnonymousCredentials(),
        transport="grpc",
    )

    # Mock the actual call within the gRPC stub, and fake the request.
    with mock.patch.object(
        type(client.transport.delete_tensorboard_time_series), "__call__"
    ) as call:
        client.delete_tensorboard_time_series()
        call.assert_called()
        _, args, _ = call.mock_calls[0]
        assert args[0] == tensorboard_service.DeleteTensorboardTimeSeriesRequest()


@pytest.mark.asyncio
async def test_delete_tensorboard_time_series_async(
    transport: str = "grpc_asyncio",
    request_type=tensorboard_service.DeleteTensorboardTimeSeriesRequest,
):
    client = TensorboardServiceAsyncClient(
        credentials=ga_credentials.AnonymousCredentials(),
        transport=transport,
    )

    # Everything is optional in proto3 as far as the runtime is concerned,
    # and we are mocking out the actual API, so just send an empty request.
    request = request_type()

    # Mock the actual call within the gRPC stub, and fake the request.
    with mock.patch.object(
        type(client.transport.delete_tensorboard_time_series), "__call__"
    ) as call:
        # Designate an appropriate return value for the call.
        call.return_value = grpc_helpers_async.FakeUnaryUnaryCall(
            operations_pb2.Operation(name="operations/spam")
        )
        response = await client.delete_tensorboard_time_series(request)

        # Establish that the underlying gRPC stub method was called.
        assert len(call.mock_calls)
        _, args, _ = call.mock_calls[0]
        assert args[0] == tensorboard_service.DeleteTensorboardTimeSeriesRequest()

    # Establish that the response is the type that we expect.
    assert isinstance(response, future.Future)


@pytest.mark.asyncio
async def test_delete_tensorboard_time_series_async_from_dict():
    await test_delete_tensorboard_time_series_async(request_type=dict)


def test_delete_tensorboard_time_series_field_headers():
    client = TensorboardServiceClient(
        credentials=ga_credentials.AnonymousCredentials(),
    )

    # Any value that is part of the HTTP/1.1 URI should be sent as
    # a field header. Set these to a non-empty value.
    request = tensorboard_service.DeleteTensorboardTimeSeriesRequest()

    request.name = "name_value"

    # Mock the actual call within the gRPC stub, and fake the request.
    with mock.patch.object(
        type(client.transport.delete_tensorboard_time_series), "__call__"
    ) as call:
        call.return_value = operations_pb2.Operation(name="operations/op")
        client.delete_tensorboard_time_series(request)

        # Establish that the underlying gRPC stub method was called.
        assert len(call.mock_calls) == 1
        _, args, _ = call.mock_calls[0]
        assert args[0] == request

    # Establish that the field header was sent.
    _, _, kw = call.mock_calls[0]
    assert (
        "x-goog-request-params",
<<<<<<< HEAD
        "name=name/value",
=======
        "name=name_value",
>>>>>>> dc3be45c
    ) in kw["metadata"]


@pytest.mark.asyncio
async def test_delete_tensorboard_time_series_field_headers_async():
    client = TensorboardServiceAsyncClient(
        credentials=ga_credentials.AnonymousCredentials(),
    )

    # Any value that is part of the HTTP/1.1 URI should be sent as
    # a field header. Set these to a non-empty value.
    request = tensorboard_service.DeleteTensorboardTimeSeriesRequest()

    request.name = "name_value"

    # Mock the actual call within the gRPC stub, and fake the request.
    with mock.patch.object(
        type(client.transport.delete_tensorboard_time_series), "__call__"
    ) as call:
        call.return_value = grpc_helpers_async.FakeUnaryUnaryCall(
            operations_pb2.Operation(name="operations/op")
        )
        await client.delete_tensorboard_time_series(request)

        # Establish that the underlying gRPC stub method was called.
        assert len(call.mock_calls)
        _, args, _ = call.mock_calls[0]
        assert args[0] == request

    # Establish that the field header was sent.
    _, _, kw = call.mock_calls[0]
    assert (
        "x-goog-request-params",
<<<<<<< HEAD
        "name=name/value",
=======
        "name=name_value",
>>>>>>> dc3be45c
    ) in kw["metadata"]


def test_delete_tensorboard_time_series_flattened():
    client = TensorboardServiceClient(
        credentials=ga_credentials.AnonymousCredentials(),
    )

    # Mock the actual call within the gRPC stub, and fake the request.
    with mock.patch.object(
        type(client.transport.delete_tensorboard_time_series), "__call__"
    ) as call:
        # Designate an appropriate return value for the call.
        call.return_value = operations_pb2.Operation(name="operations/op")
        # Call the method with a truthy value for each flattened field,
        # using the keyword arguments to the method.
        client.delete_tensorboard_time_series(
            name="name_value",
        )

        # Establish that the underlying call was made with the expected
        # request object values.
        assert len(call.mock_calls) == 1
        _, args, _ = call.mock_calls[0]
        arg = args[0].name
        mock_val = "name_value"
        assert arg == mock_val


def test_delete_tensorboard_time_series_flattened_error():
    client = TensorboardServiceClient(
        credentials=ga_credentials.AnonymousCredentials(),
    )

    # Attempting to call a method with both a request object and flattened
    # fields is an error.
    with pytest.raises(ValueError):
        client.delete_tensorboard_time_series(
            tensorboard_service.DeleteTensorboardTimeSeriesRequest(),
            name="name_value",
        )


@pytest.mark.asyncio
async def test_delete_tensorboard_time_series_flattened_async():
    client = TensorboardServiceAsyncClient(
        credentials=ga_credentials.AnonymousCredentials(),
    )

    # Mock the actual call within the gRPC stub, and fake the request.
    with mock.patch.object(
        type(client.transport.delete_tensorboard_time_series), "__call__"
    ) as call:
        # Designate an appropriate return value for the call.
        call.return_value = operations_pb2.Operation(name="operations/op")

        call.return_value = grpc_helpers_async.FakeUnaryUnaryCall(
            operations_pb2.Operation(name="operations/spam")
        )
        # Call the method with a truthy value for each flattened field,
        # using the keyword arguments to the method.
        response = await client.delete_tensorboard_time_series(
            name="name_value",
        )

        # Establish that the underlying call was made with the expected
        # request object values.
        assert len(call.mock_calls)
        _, args, _ = call.mock_calls[0]
        arg = args[0].name
        mock_val = "name_value"
        assert arg == mock_val


@pytest.mark.asyncio
async def test_delete_tensorboard_time_series_flattened_error_async():
    client = TensorboardServiceAsyncClient(
        credentials=ga_credentials.AnonymousCredentials(),
    )

    # Attempting to call a method with both a request object and flattened
    # fields is an error.
    with pytest.raises(ValueError):
        await client.delete_tensorboard_time_series(
            tensorboard_service.DeleteTensorboardTimeSeriesRequest(),
            name="name_value",
        )


@pytest.mark.parametrize(
    "request_type",
    [
        tensorboard_service.BatchReadTensorboardTimeSeriesDataRequest,
        dict,
    ],
)
def test_batch_read_tensorboard_time_series_data(request_type, transport: str = "grpc"):
    client = TensorboardServiceClient(
        credentials=ga_credentials.AnonymousCredentials(),
        transport=transport,
    )

    # Everything is optional in proto3 as far as the runtime is concerned,
    # and we are mocking out the actual API, so just send an empty request.
    request = request_type()

    # Mock the actual call within the gRPC stub, and fake the request.
    with mock.patch.object(
        type(client.transport.batch_read_tensorboard_time_series_data), "__call__"
    ) as call:
        # Designate an appropriate return value for the call.
        call.return_value = (
            tensorboard_service.BatchReadTensorboardTimeSeriesDataResponse()
        )
        response = client.batch_read_tensorboard_time_series_data(request)

        # Establish that the underlying gRPC stub method was called.
        assert len(call.mock_calls) == 1
        _, args, _ = call.mock_calls[0]
        assert (
            args[0] == tensorboard_service.BatchReadTensorboardTimeSeriesDataRequest()
        )

    # Establish that the response is the type that we expect.
    assert isinstance(
        response, tensorboard_service.BatchReadTensorboardTimeSeriesDataResponse
    )


def test_batch_read_tensorboard_time_series_data_empty_call():
    # This test is a coverage failsafe to make sure that totally empty calls,
    # i.e. request == None and no flattened fields passed, work.
    client = TensorboardServiceClient(
        credentials=ga_credentials.AnonymousCredentials(),
        transport="grpc",
    )

    # Mock the actual call within the gRPC stub, and fake the request.
    with mock.patch.object(
        type(client.transport.batch_read_tensorboard_time_series_data), "__call__"
    ) as call:
        client.batch_read_tensorboard_time_series_data()
        call.assert_called()
        _, args, _ = call.mock_calls[0]
        assert (
            args[0] == tensorboard_service.BatchReadTensorboardTimeSeriesDataRequest()
        )


@pytest.mark.asyncio
async def test_batch_read_tensorboard_time_series_data_async(
    transport: str = "grpc_asyncio",
    request_type=tensorboard_service.BatchReadTensorboardTimeSeriesDataRequest,
):
    client = TensorboardServiceAsyncClient(
        credentials=ga_credentials.AnonymousCredentials(),
        transport=transport,
    )

    # Everything is optional in proto3 as far as the runtime is concerned,
    # and we are mocking out the actual API, so just send an empty request.
    request = request_type()

    # Mock the actual call within the gRPC stub, and fake the request.
    with mock.patch.object(
        type(client.transport.batch_read_tensorboard_time_series_data), "__call__"
    ) as call:
        # Designate an appropriate return value for the call.
        call.return_value = grpc_helpers_async.FakeUnaryUnaryCall(
            tensorboard_service.BatchReadTensorboardTimeSeriesDataResponse()
        )
        response = await client.batch_read_tensorboard_time_series_data(request)

        # Establish that the underlying gRPC stub method was called.
        assert len(call.mock_calls)
        _, args, _ = call.mock_calls[0]
        assert (
            args[0] == tensorboard_service.BatchReadTensorboardTimeSeriesDataRequest()
        )

    # Establish that the response is the type that we expect.
    assert isinstance(
        response, tensorboard_service.BatchReadTensorboardTimeSeriesDataResponse
    )


@pytest.mark.asyncio
async def test_batch_read_tensorboard_time_series_data_async_from_dict():
    await test_batch_read_tensorboard_time_series_data_async(request_type=dict)


def test_batch_read_tensorboard_time_series_data_field_headers():
    client = TensorboardServiceClient(
        credentials=ga_credentials.AnonymousCredentials(),
    )

    # Any value that is part of the HTTP/1.1 URI should be sent as
    # a field header. Set these to a non-empty value.
    request = tensorboard_service.BatchReadTensorboardTimeSeriesDataRequest()

    request.tensorboard = "tensorboard_value"

    # Mock the actual call within the gRPC stub, and fake the request.
    with mock.patch.object(
        type(client.transport.batch_read_tensorboard_time_series_data), "__call__"
    ) as call:
        call.return_value = (
            tensorboard_service.BatchReadTensorboardTimeSeriesDataResponse()
        )
        client.batch_read_tensorboard_time_series_data(request)

        # Establish that the underlying gRPC stub method was called.
        assert len(call.mock_calls) == 1
        _, args, _ = call.mock_calls[0]
        assert args[0] == request

    # Establish that the field header was sent.
    _, _, kw = call.mock_calls[0]
    assert (
        "x-goog-request-params",
<<<<<<< HEAD
        "tensorboard=tensorboard/value",
=======
        "tensorboard=tensorboard_value",
>>>>>>> dc3be45c
    ) in kw["metadata"]


@pytest.mark.asyncio
async def test_batch_read_tensorboard_time_series_data_field_headers_async():
    client = TensorboardServiceAsyncClient(
        credentials=ga_credentials.AnonymousCredentials(),
    )

    # Any value that is part of the HTTP/1.1 URI should be sent as
    # a field header. Set these to a non-empty value.
    request = tensorboard_service.BatchReadTensorboardTimeSeriesDataRequest()

    request.tensorboard = "tensorboard_value"

    # Mock the actual call within the gRPC stub, and fake the request.
    with mock.patch.object(
        type(client.transport.batch_read_tensorboard_time_series_data), "__call__"
    ) as call:
        call.return_value = grpc_helpers_async.FakeUnaryUnaryCall(
            tensorboard_service.BatchReadTensorboardTimeSeriesDataResponse()
        )
        await client.batch_read_tensorboard_time_series_data(request)

        # Establish that the underlying gRPC stub method was called.
        assert len(call.mock_calls)
        _, args, _ = call.mock_calls[0]
        assert args[0] == request

    # Establish that the field header was sent.
    _, _, kw = call.mock_calls[0]
    assert (
        "x-goog-request-params",
<<<<<<< HEAD
        "tensorboard=tensorboard/value",
=======
        "tensorboard=tensorboard_value",
>>>>>>> dc3be45c
    ) in kw["metadata"]


def test_batch_read_tensorboard_time_series_data_flattened():
    client = TensorboardServiceClient(
        credentials=ga_credentials.AnonymousCredentials(),
    )

    # Mock the actual call within the gRPC stub, and fake the request.
    with mock.patch.object(
        type(client.transport.batch_read_tensorboard_time_series_data), "__call__"
    ) as call:
        # Designate an appropriate return value for the call.
        call.return_value = (
            tensorboard_service.BatchReadTensorboardTimeSeriesDataResponse()
        )
        # Call the method with a truthy value for each flattened field,
        # using the keyword arguments to the method.
        client.batch_read_tensorboard_time_series_data(
            tensorboard="tensorboard_value",
        )

        # Establish that the underlying call was made with the expected
        # request object values.
        assert len(call.mock_calls) == 1
        _, args, _ = call.mock_calls[0]
        arg = args[0].tensorboard
        mock_val = "tensorboard_value"
        assert arg == mock_val


def test_batch_read_tensorboard_time_series_data_flattened_error():
    client = TensorboardServiceClient(
        credentials=ga_credentials.AnonymousCredentials(),
    )

    # Attempting to call a method with both a request object and flattened
    # fields is an error.
    with pytest.raises(ValueError):
        client.batch_read_tensorboard_time_series_data(
            tensorboard_service.BatchReadTensorboardTimeSeriesDataRequest(),
            tensorboard="tensorboard_value",
        )


@pytest.mark.asyncio
async def test_batch_read_tensorboard_time_series_data_flattened_async():
    client = TensorboardServiceAsyncClient(
        credentials=ga_credentials.AnonymousCredentials(),
    )

    # Mock the actual call within the gRPC stub, and fake the request.
    with mock.patch.object(
        type(client.transport.batch_read_tensorboard_time_series_data), "__call__"
    ) as call:
        # Designate an appropriate return value for the call.
        call.return_value = (
            tensorboard_service.BatchReadTensorboardTimeSeriesDataResponse()
        )

        call.return_value = grpc_helpers_async.FakeUnaryUnaryCall(
            tensorboard_service.BatchReadTensorboardTimeSeriesDataResponse()
        )
        # Call the method with a truthy value for each flattened field,
        # using the keyword arguments to the method.
        response = await client.batch_read_tensorboard_time_series_data(
            tensorboard="tensorboard_value",
        )

        # Establish that the underlying call was made with the expected
        # request object values.
        assert len(call.mock_calls)
        _, args, _ = call.mock_calls[0]
        arg = args[0].tensorboard
        mock_val = "tensorboard_value"
        assert arg == mock_val


@pytest.mark.asyncio
async def test_batch_read_tensorboard_time_series_data_flattened_error_async():
    client = TensorboardServiceAsyncClient(
        credentials=ga_credentials.AnonymousCredentials(),
    )

    # Attempting to call a method with both a request object and flattened
    # fields is an error.
    with pytest.raises(ValueError):
        await client.batch_read_tensorboard_time_series_data(
            tensorboard_service.BatchReadTensorboardTimeSeriesDataRequest(),
            tensorboard="tensorboard_value",
        )


@pytest.mark.parametrize(
    "request_type",
    [
        tensorboard_service.ReadTensorboardTimeSeriesDataRequest,
        dict,
    ],
)
def test_read_tensorboard_time_series_data(request_type, transport: str = "grpc"):
    client = TensorboardServiceClient(
        credentials=ga_credentials.AnonymousCredentials(),
        transport=transport,
    )

    # Everything is optional in proto3 as far as the runtime is concerned,
    # and we are mocking out the actual API, so just send an empty request.
    request = request_type()

    # Mock the actual call within the gRPC stub, and fake the request.
    with mock.patch.object(
        type(client.transport.read_tensorboard_time_series_data), "__call__"
    ) as call:
        # Designate an appropriate return value for the call.
        call.return_value = tensorboard_service.ReadTensorboardTimeSeriesDataResponse()
        response = client.read_tensorboard_time_series_data(request)

        # Establish that the underlying gRPC stub method was called.
        assert len(call.mock_calls) == 1
        _, args, _ = call.mock_calls[0]
        assert args[0] == tensorboard_service.ReadTensorboardTimeSeriesDataRequest()

    # Establish that the response is the type that we expect.
    assert isinstance(
        response, tensorboard_service.ReadTensorboardTimeSeriesDataResponse
    )


def test_read_tensorboard_time_series_data_empty_call():
    # This test is a coverage failsafe to make sure that totally empty calls,
    # i.e. request == None and no flattened fields passed, work.
    client = TensorboardServiceClient(
        credentials=ga_credentials.AnonymousCredentials(),
        transport="grpc",
    )

    # Mock the actual call within the gRPC stub, and fake the request.
    with mock.patch.object(
        type(client.transport.read_tensorboard_time_series_data), "__call__"
    ) as call:
        client.read_tensorboard_time_series_data()
        call.assert_called()
        _, args, _ = call.mock_calls[0]
        assert args[0] == tensorboard_service.ReadTensorboardTimeSeriesDataRequest()


@pytest.mark.asyncio
async def test_read_tensorboard_time_series_data_async(
    transport: str = "grpc_asyncio",
    request_type=tensorboard_service.ReadTensorboardTimeSeriesDataRequest,
):
    client = TensorboardServiceAsyncClient(
        credentials=ga_credentials.AnonymousCredentials(),
        transport=transport,
    )

    # Everything is optional in proto3 as far as the runtime is concerned,
    # and we are mocking out the actual API, so just send an empty request.
    request = request_type()

    # Mock the actual call within the gRPC stub, and fake the request.
    with mock.patch.object(
        type(client.transport.read_tensorboard_time_series_data), "__call__"
    ) as call:
        # Designate an appropriate return value for the call.
        call.return_value = grpc_helpers_async.FakeUnaryUnaryCall(
            tensorboard_service.ReadTensorboardTimeSeriesDataResponse()
        )
        response = await client.read_tensorboard_time_series_data(request)

        # Establish that the underlying gRPC stub method was called.
        assert len(call.mock_calls)
        _, args, _ = call.mock_calls[0]
        assert args[0] == tensorboard_service.ReadTensorboardTimeSeriesDataRequest()

    # Establish that the response is the type that we expect.
    assert isinstance(
        response, tensorboard_service.ReadTensorboardTimeSeriesDataResponse
    )


@pytest.mark.asyncio
async def test_read_tensorboard_time_series_data_async_from_dict():
    await test_read_tensorboard_time_series_data_async(request_type=dict)


def test_read_tensorboard_time_series_data_field_headers():
    client = TensorboardServiceClient(
        credentials=ga_credentials.AnonymousCredentials(),
    )

    # Any value that is part of the HTTP/1.1 URI should be sent as
    # a field header. Set these to a non-empty value.
    request = tensorboard_service.ReadTensorboardTimeSeriesDataRequest()

    request.tensorboard_time_series = "tensorboard_time_series_value"

    # Mock the actual call within the gRPC stub, and fake the request.
    with mock.patch.object(
        type(client.transport.read_tensorboard_time_series_data), "__call__"
    ) as call:
        call.return_value = tensorboard_service.ReadTensorboardTimeSeriesDataResponse()
        client.read_tensorboard_time_series_data(request)

        # Establish that the underlying gRPC stub method was called.
        assert len(call.mock_calls) == 1
        _, args, _ = call.mock_calls[0]
        assert args[0] == request

    # Establish that the field header was sent.
    _, _, kw = call.mock_calls[0]
    assert (
        "x-goog-request-params",
        "tensorboard_time_series=tensorboard_time_series_value",
    ) in kw["metadata"]


@pytest.mark.asyncio
async def test_read_tensorboard_time_series_data_field_headers_async():
    client = TensorboardServiceAsyncClient(
        credentials=ga_credentials.AnonymousCredentials(),
    )

    # Any value that is part of the HTTP/1.1 URI should be sent as
    # a field header. Set these to a non-empty value.
    request = tensorboard_service.ReadTensorboardTimeSeriesDataRequest()

    request.tensorboard_time_series = "tensorboard_time_series_value"

    # Mock the actual call within the gRPC stub, and fake the request.
    with mock.patch.object(
        type(client.transport.read_tensorboard_time_series_data), "__call__"
    ) as call:
        call.return_value = grpc_helpers_async.FakeUnaryUnaryCall(
            tensorboard_service.ReadTensorboardTimeSeriesDataResponse()
        )
        await client.read_tensorboard_time_series_data(request)

        # Establish that the underlying gRPC stub method was called.
        assert len(call.mock_calls)
        _, args, _ = call.mock_calls[0]
        assert args[0] == request

    # Establish that the field header was sent.
    _, _, kw = call.mock_calls[0]
    assert (
        "x-goog-request-params",
        "tensorboard_time_series=tensorboard_time_series_value",
    ) in kw["metadata"]


def test_read_tensorboard_time_series_data_flattened():
    client = TensorboardServiceClient(
        credentials=ga_credentials.AnonymousCredentials(),
    )

    # Mock the actual call within the gRPC stub, and fake the request.
    with mock.patch.object(
        type(client.transport.read_tensorboard_time_series_data), "__call__"
    ) as call:
        # Designate an appropriate return value for the call.
        call.return_value = tensorboard_service.ReadTensorboardTimeSeriesDataResponse()
        # Call the method with a truthy value for each flattened field,
        # using the keyword arguments to the method.
        client.read_tensorboard_time_series_data(
            tensorboard_time_series="tensorboard_time_series_value",
        )

        # Establish that the underlying call was made with the expected
        # request object values.
        assert len(call.mock_calls) == 1
        _, args, _ = call.mock_calls[0]
        arg = args[0].tensorboard_time_series
        mock_val = "tensorboard_time_series_value"
        assert arg == mock_val


def test_read_tensorboard_time_series_data_flattened_error():
    client = TensorboardServiceClient(
        credentials=ga_credentials.AnonymousCredentials(),
    )

    # Attempting to call a method with both a request object and flattened
    # fields is an error.
    with pytest.raises(ValueError):
        client.read_tensorboard_time_series_data(
            tensorboard_service.ReadTensorboardTimeSeriesDataRequest(),
            tensorboard_time_series="tensorboard_time_series_value",
        )


@pytest.mark.asyncio
async def test_read_tensorboard_time_series_data_flattened_async():
    client = TensorboardServiceAsyncClient(
        credentials=ga_credentials.AnonymousCredentials(),
    )

    # Mock the actual call within the gRPC stub, and fake the request.
    with mock.patch.object(
        type(client.transport.read_tensorboard_time_series_data), "__call__"
    ) as call:
        # Designate an appropriate return value for the call.
        call.return_value = tensorboard_service.ReadTensorboardTimeSeriesDataResponse()

        call.return_value = grpc_helpers_async.FakeUnaryUnaryCall(
            tensorboard_service.ReadTensorboardTimeSeriesDataResponse()
        )
        # Call the method with a truthy value for each flattened field,
        # using the keyword arguments to the method.
        response = await client.read_tensorboard_time_series_data(
            tensorboard_time_series="tensorboard_time_series_value",
        )

        # Establish that the underlying call was made with the expected
        # request object values.
        assert len(call.mock_calls)
        _, args, _ = call.mock_calls[0]
        arg = args[0].tensorboard_time_series
        mock_val = "tensorboard_time_series_value"
        assert arg == mock_val


@pytest.mark.asyncio
async def test_read_tensorboard_time_series_data_flattened_error_async():
    client = TensorboardServiceAsyncClient(
        credentials=ga_credentials.AnonymousCredentials(),
    )

    # Attempting to call a method with both a request object and flattened
    # fields is an error.
    with pytest.raises(ValueError):
        await client.read_tensorboard_time_series_data(
            tensorboard_service.ReadTensorboardTimeSeriesDataRequest(),
            tensorboard_time_series="tensorboard_time_series_value",
        )


@pytest.mark.parametrize(
    "request_type",
    [
        tensorboard_service.ReadTensorboardBlobDataRequest,
        dict,
    ],
)
def test_read_tensorboard_blob_data(request_type, transport: str = "grpc"):
    client = TensorboardServiceClient(
        credentials=ga_credentials.AnonymousCredentials(),
        transport=transport,
    )

    # Everything is optional in proto3 as far as the runtime is concerned,
    # and we are mocking out the actual API, so just send an empty request.
    request = request_type()

    # Mock the actual call within the gRPC stub, and fake the request.
    with mock.patch.object(
        type(client.transport.read_tensorboard_blob_data), "__call__"
    ) as call:
        # Designate an appropriate return value for the call.
        call.return_value = iter(
            [tensorboard_service.ReadTensorboardBlobDataResponse()]
        )
        response = client.read_tensorboard_blob_data(request)

        # Establish that the underlying gRPC stub method was called.
        assert len(call.mock_calls) == 1
        _, args, _ = call.mock_calls[0]
        assert args[0] == tensorboard_service.ReadTensorboardBlobDataRequest()

    # Establish that the response is the type that we expect.
    for message in response:
        assert isinstance(message, tensorboard_service.ReadTensorboardBlobDataResponse)


def test_read_tensorboard_blob_data_empty_call():
    # This test is a coverage failsafe to make sure that totally empty calls,
    # i.e. request == None and no flattened fields passed, work.
    client = TensorboardServiceClient(
        credentials=ga_credentials.AnonymousCredentials(),
        transport="grpc",
    )

    # Mock the actual call within the gRPC stub, and fake the request.
    with mock.patch.object(
        type(client.transport.read_tensorboard_blob_data), "__call__"
    ) as call:
        client.read_tensorboard_blob_data()
        call.assert_called()
        _, args, _ = call.mock_calls[0]
        assert args[0] == tensorboard_service.ReadTensorboardBlobDataRequest()


@pytest.mark.asyncio
async def test_read_tensorboard_blob_data_async(
    transport: str = "grpc_asyncio",
    request_type=tensorboard_service.ReadTensorboardBlobDataRequest,
):
    client = TensorboardServiceAsyncClient(
        credentials=ga_credentials.AnonymousCredentials(),
        transport=transport,
    )

    # Everything is optional in proto3 as far as the runtime is concerned,
    # and we are mocking out the actual API, so just send an empty request.
    request = request_type()

    # Mock the actual call within the gRPC stub, and fake the request.
    with mock.patch.object(
        type(client.transport.read_tensorboard_blob_data), "__call__"
    ) as call:
        # Designate an appropriate return value for the call.
        call.return_value = mock.Mock(aio.UnaryStreamCall, autospec=True)
        call.return_value.read = mock.AsyncMock(
            side_effect=[tensorboard_service.ReadTensorboardBlobDataResponse()]
        )
        response = await client.read_tensorboard_blob_data(request)

        # Establish that the underlying gRPC stub method was called.
        assert len(call.mock_calls)
        _, args, _ = call.mock_calls[0]
        assert args[0] == tensorboard_service.ReadTensorboardBlobDataRequest()

    # Establish that the response is the type that we expect.
    message = await response.read()
    assert isinstance(message, tensorboard_service.ReadTensorboardBlobDataResponse)


@pytest.mark.asyncio
async def test_read_tensorboard_blob_data_async_from_dict():
    await test_read_tensorboard_blob_data_async(request_type=dict)


def test_read_tensorboard_blob_data_field_headers():
    client = TensorboardServiceClient(
        credentials=ga_credentials.AnonymousCredentials(),
    )

    # Any value that is part of the HTTP/1.1 URI should be sent as
    # a field header. Set these to a non-empty value.
    request = tensorboard_service.ReadTensorboardBlobDataRequest()

    request.time_series = "time_series_value"

    # Mock the actual call within the gRPC stub, and fake the request.
    with mock.patch.object(
        type(client.transport.read_tensorboard_blob_data), "__call__"
    ) as call:
        call.return_value = iter(
            [tensorboard_service.ReadTensorboardBlobDataResponse()]
        )
        client.read_tensorboard_blob_data(request)

        # Establish that the underlying gRPC stub method was called.
        assert len(call.mock_calls) == 1
        _, args, _ = call.mock_calls[0]
        assert args[0] == request

    # Establish that the field header was sent.
    _, _, kw = call.mock_calls[0]
    assert (
        "x-goog-request-params",
<<<<<<< HEAD
        "time_series=time_series/value",
=======
        "time_series=time_series_value",
>>>>>>> dc3be45c
    ) in kw["metadata"]


@pytest.mark.asyncio
async def test_read_tensorboard_blob_data_field_headers_async():
    client = TensorboardServiceAsyncClient(
        credentials=ga_credentials.AnonymousCredentials(),
    )

    # Any value that is part of the HTTP/1.1 URI should be sent as
    # a field header. Set these to a non-empty value.
    request = tensorboard_service.ReadTensorboardBlobDataRequest()

    request.time_series = "time_series_value"

    # Mock the actual call within the gRPC stub, and fake the request.
    with mock.patch.object(
        type(client.transport.read_tensorboard_blob_data), "__call__"
    ) as call:
        call.return_value = mock.Mock(aio.UnaryStreamCall, autospec=True)
        call.return_value.read = mock.AsyncMock(
            side_effect=[tensorboard_service.ReadTensorboardBlobDataResponse()]
        )
        await client.read_tensorboard_blob_data(request)

        # Establish that the underlying gRPC stub method was called.
        assert len(call.mock_calls)
        _, args, _ = call.mock_calls[0]
        assert args[0] == request

    # Establish that the field header was sent.
    _, _, kw = call.mock_calls[0]
    assert (
        "x-goog-request-params",
<<<<<<< HEAD
        "time_series=time_series/value",
=======
        "time_series=time_series_value",
>>>>>>> dc3be45c
    ) in kw["metadata"]


def test_read_tensorboard_blob_data_flattened():
    client = TensorboardServiceClient(
        credentials=ga_credentials.AnonymousCredentials(),
    )

    # Mock the actual call within the gRPC stub, and fake the request.
    with mock.patch.object(
        type(client.transport.read_tensorboard_blob_data), "__call__"
    ) as call:
        # Designate an appropriate return value for the call.
        call.return_value = iter(
            [tensorboard_service.ReadTensorboardBlobDataResponse()]
        )
        # Call the method with a truthy value for each flattened field,
        # using the keyword arguments to the method.
        client.read_tensorboard_blob_data(
            time_series="time_series_value",
        )

        # Establish that the underlying call was made with the expected
        # request object values.
        assert len(call.mock_calls) == 1
        _, args, _ = call.mock_calls[0]
        arg = args[0].time_series
        mock_val = "time_series_value"
        assert arg == mock_val


def test_read_tensorboard_blob_data_flattened_error():
    client = TensorboardServiceClient(
        credentials=ga_credentials.AnonymousCredentials(),
    )

    # Attempting to call a method with both a request object and flattened
    # fields is an error.
    with pytest.raises(ValueError):
        client.read_tensorboard_blob_data(
            tensorboard_service.ReadTensorboardBlobDataRequest(),
            time_series="time_series_value",
        )


@pytest.mark.asyncio
async def test_read_tensorboard_blob_data_flattened_async():
    client = TensorboardServiceAsyncClient(
        credentials=ga_credentials.AnonymousCredentials(),
    )

    # Mock the actual call within the gRPC stub, and fake the request.
    with mock.patch.object(
        type(client.transport.read_tensorboard_blob_data), "__call__"
    ) as call:
        # Designate an appropriate return value for the call.
        call.return_value = iter(
            [tensorboard_service.ReadTensorboardBlobDataResponse()]
        )

        call.return_value = mock.Mock(aio.UnaryStreamCall, autospec=True)
        # Call the method with a truthy value for each flattened field,
        # using the keyword arguments to the method.
        response = await client.read_tensorboard_blob_data(
            time_series="time_series_value",
        )

        # Establish that the underlying call was made with the expected
        # request object values.
        assert len(call.mock_calls)
        _, args, _ = call.mock_calls[0]
        arg = args[0].time_series
        mock_val = "time_series_value"
        assert arg == mock_val


@pytest.mark.asyncio
async def test_read_tensorboard_blob_data_flattened_error_async():
    client = TensorboardServiceAsyncClient(
        credentials=ga_credentials.AnonymousCredentials(),
    )

    # Attempting to call a method with both a request object and flattened
    # fields is an error.
    with pytest.raises(ValueError):
        await client.read_tensorboard_blob_data(
            tensorboard_service.ReadTensorboardBlobDataRequest(),
            time_series="time_series_value",
        )


@pytest.mark.parametrize(
    "request_type",
    [
        tensorboard_service.WriteTensorboardExperimentDataRequest,
        dict,
    ],
)
def test_write_tensorboard_experiment_data(request_type, transport: str = "grpc"):
    client = TensorboardServiceClient(
        credentials=ga_credentials.AnonymousCredentials(),
        transport=transport,
    )

    # Everything is optional in proto3 as far as the runtime is concerned,
    # and we are mocking out the actual API, so just send an empty request.
    request = request_type()

    # Mock the actual call within the gRPC stub, and fake the request.
    with mock.patch.object(
        type(client.transport.write_tensorboard_experiment_data), "__call__"
    ) as call:
        # Designate an appropriate return value for the call.
        call.return_value = tensorboard_service.WriteTensorboardExperimentDataResponse()
        response = client.write_tensorboard_experiment_data(request)

        # Establish that the underlying gRPC stub method was called.
        assert len(call.mock_calls) == 1
        _, args, _ = call.mock_calls[0]
        assert args[0] == tensorboard_service.WriteTensorboardExperimentDataRequest()

    # Establish that the response is the type that we expect.
    assert isinstance(
        response, tensorboard_service.WriteTensorboardExperimentDataResponse
    )


def test_write_tensorboard_experiment_data_empty_call():
    # This test is a coverage failsafe to make sure that totally empty calls,
    # i.e. request == None and no flattened fields passed, work.
    client = TensorboardServiceClient(
        credentials=ga_credentials.AnonymousCredentials(),
        transport="grpc",
    )

    # Mock the actual call within the gRPC stub, and fake the request.
    with mock.patch.object(
        type(client.transport.write_tensorboard_experiment_data), "__call__"
    ) as call:
        client.write_tensorboard_experiment_data()
        call.assert_called()
        _, args, _ = call.mock_calls[0]
        assert args[0] == tensorboard_service.WriteTensorboardExperimentDataRequest()


@pytest.mark.asyncio
async def test_write_tensorboard_experiment_data_async(
    transport: str = "grpc_asyncio",
    request_type=tensorboard_service.WriteTensorboardExperimentDataRequest,
):
    client = TensorboardServiceAsyncClient(
        credentials=ga_credentials.AnonymousCredentials(),
        transport=transport,
    )

    # Everything is optional in proto3 as far as the runtime is concerned,
    # and we are mocking out the actual API, so just send an empty request.
    request = request_type()

    # Mock the actual call within the gRPC stub, and fake the request.
    with mock.patch.object(
        type(client.transport.write_tensorboard_experiment_data), "__call__"
    ) as call:
        # Designate an appropriate return value for the call.
        call.return_value = grpc_helpers_async.FakeUnaryUnaryCall(
            tensorboard_service.WriteTensorboardExperimentDataResponse()
        )
        response = await client.write_tensorboard_experiment_data(request)

        # Establish that the underlying gRPC stub method was called.
        assert len(call.mock_calls)
        _, args, _ = call.mock_calls[0]
        assert args[0] == tensorboard_service.WriteTensorboardExperimentDataRequest()

    # Establish that the response is the type that we expect.
    assert isinstance(
        response, tensorboard_service.WriteTensorboardExperimentDataResponse
    )


@pytest.mark.asyncio
async def test_write_tensorboard_experiment_data_async_from_dict():
    await test_write_tensorboard_experiment_data_async(request_type=dict)


def test_write_tensorboard_experiment_data_field_headers():
    client = TensorboardServiceClient(
        credentials=ga_credentials.AnonymousCredentials(),
    )

    # Any value that is part of the HTTP/1.1 URI should be sent as
    # a field header. Set these to a non-empty value.
    request = tensorboard_service.WriteTensorboardExperimentDataRequest()

    request.tensorboard_experiment = "tensorboard_experiment_value"

    # Mock the actual call within the gRPC stub, and fake the request.
    with mock.patch.object(
        type(client.transport.write_tensorboard_experiment_data), "__call__"
    ) as call:
        call.return_value = tensorboard_service.WriteTensorboardExperimentDataResponse()
        client.write_tensorboard_experiment_data(request)

        # Establish that the underlying gRPC stub method was called.
        assert len(call.mock_calls) == 1
        _, args, _ = call.mock_calls[0]
        assert args[0] == request

    # Establish that the field header was sent.
    _, _, kw = call.mock_calls[0]
    assert (
        "x-goog-request-params",
        "tensorboard_experiment=tensorboard_experiment_value",
    ) in kw["metadata"]


@pytest.mark.asyncio
async def test_write_tensorboard_experiment_data_field_headers_async():
    client = TensorboardServiceAsyncClient(
        credentials=ga_credentials.AnonymousCredentials(),
    )

    # Any value that is part of the HTTP/1.1 URI should be sent as
    # a field header. Set these to a non-empty value.
    request = tensorboard_service.WriteTensorboardExperimentDataRequest()

    request.tensorboard_experiment = "tensorboard_experiment_value"

    # Mock the actual call within the gRPC stub, and fake the request.
    with mock.patch.object(
        type(client.transport.write_tensorboard_experiment_data), "__call__"
    ) as call:
        call.return_value = grpc_helpers_async.FakeUnaryUnaryCall(
            tensorboard_service.WriteTensorboardExperimentDataResponse()
        )
        await client.write_tensorboard_experiment_data(request)

        # Establish that the underlying gRPC stub method was called.
        assert len(call.mock_calls)
        _, args, _ = call.mock_calls[0]
        assert args[0] == request

    # Establish that the field header was sent.
    _, _, kw = call.mock_calls[0]
    assert (
        "x-goog-request-params",
        "tensorboard_experiment=tensorboard_experiment_value",
    ) in kw["metadata"]


def test_write_tensorboard_experiment_data_flattened():
    client = TensorboardServiceClient(
        credentials=ga_credentials.AnonymousCredentials(),
    )

    # Mock the actual call within the gRPC stub, and fake the request.
    with mock.patch.object(
        type(client.transport.write_tensorboard_experiment_data), "__call__"
    ) as call:
        # Designate an appropriate return value for the call.
        call.return_value = tensorboard_service.WriteTensorboardExperimentDataResponse()
        # Call the method with a truthy value for each flattened field,
        # using the keyword arguments to the method.
        client.write_tensorboard_experiment_data(
            tensorboard_experiment="tensorboard_experiment_value",
            write_run_data_requests=[
                tensorboard_service.WriteTensorboardRunDataRequest(
                    tensorboard_run="tensorboard_run_value"
                )
            ],
        )

        # Establish that the underlying call was made with the expected
        # request object values.
        assert len(call.mock_calls) == 1
        _, args, _ = call.mock_calls[0]
        arg = args[0].tensorboard_experiment
        mock_val = "tensorboard_experiment_value"
        assert arg == mock_val
        arg = args[0].write_run_data_requests
        mock_val = [
            tensorboard_service.WriteTensorboardRunDataRequest(
                tensorboard_run="tensorboard_run_value"
            )
        ]
        assert arg == mock_val


def test_write_tensorboard_experiment_data_flattened_error():
    client = TensorboardServiceClient(
        credentials=ga_credentials.AnonymousCredentials(),
    )

    # Attempting to call a method with both a request object and flattened
    # fields is an error.
    with pytest.raises(ValueError):
        client.write_tensorboard_experiment_data(
            tensorboard_service.WriteTensorboardExperimentDataRequest(),
            tensorboard_experiment="tensorboard_experiment_value",
            write_run_data_requests=[
                tensorboard_service.WriteTensorboardRunDataRequest(
                    tensorboard_run="tensorboard_run_value"
                )
            ],
        )


@pytest.mark.asyncio
async def test_write_tensorboard_experiment_data_flattened_async():
    client = TensorboardServiceAsyncClient(
        credentials=ga_credentials.AnonymousCredentials(),
    )

    # Mock the actual call within the gRPC stub, and fake the request.
    with mock.patch.object(
        type(client.transport.write_tensorboard_experiment_data), "__call__"
    ) as call:
        # Designate an appropriate return value for the call.
        call.return_value = tensorboard_service.WriteTensorboardExperimentDataResponse()

        call.return_value = grpc_helpers_async.FakeUnaryUnaryCall(
            tensorboard_service.WriteTensorboardExperimentDataResponse()
        )
        # Call the method with a truthy value for each flattened field,
        # using the keyword arguments to the method.
        response = await client.write_tensorboard_experiment_data(
            tensorboard_experiment="tensorboard_experiment_value",
            write_run_data_requests=[
                tensorboard_service.WriteTensorboardRunDataRequest(
                    tensorboard_run="tensorboard_run_value"
                )
            ],
        )

        # Establish that the underlying call was made with the expected
        # request object values.
        assert len(call.mock_calls)
        _, args, _ = call.mock_calls[0]
        arg = args[0].tensorboard_experiment
        mock_val = "tensorboard_experiment_value"
        assert arg == mock_val
        arg = args[0].write_run_data_requests
        mock_val = [
            tensorboard_service.WriteTensorboardRunDataRequest(
                tensorboard_run="tensorboard_run_value"
            )
        ]
        assert arg == mock_val


@pytest.mark.asyncio
async def test_write_tensorboard_experiment_data_flattened_error_async():
    client = TensorboardServiceAsyncClient(
        credentials=ga_credentials.AnonymousCredentials(),
    )

    # Attempting to call a method with both a request object and flattened
    # fields is an error.
    with pytest.raises(ValueError):
        await client.write_tensorboard_experiment_data(
            tensorboard_service.WriteTensorboardExperimentDataRequest(),
            tensorboard_experiment="tensorboard_experiment_value",
            write_run_data_requests=[
                tensorboard_service.WriteTensorboardRunDataRequest(
                    tensorboard_run="tensorboard_run_value"
                )
            ],
        )


@pytest.mark.parametrize(
    "request_type",
    [
        tensorboard_service.WriteTensorboardRunDataRequest,
        dict,
    ],
)
def test_write_tensorboard_run_data(request_type, transport: str = "grpc"):
    client = TensorboardServiceClient(
        credentials=ga_credentials.AnonymousCredentials(),
        transport=transport,
    )

    # Everything is optional in proto3 as far as the runtime is concerned,
    # and we are mocking out the actual API, so just send an empty request.
    request = request_type()

    # Mock the actual call within the gRPC stub, and fake the request.
    with mock.patch.object(
        type(client.transport.write_tensorboard_run_data), "__call__"
    ) as call:
        # Designate an appropriate return value for the call.
        call.return_value = tensorboard_service.WriteTensorboardRunDataResponse()
        response = client.write_tensorboard_run_data(request)

        # Establish that the underlying gRPC stub method was called.
        assert len(call.mock_calls) == 1
        _, args, _ = call.mock_calls[0]
        assert args[0] == tensorboard_service.WriteTensorboardRunDataRequest()

    # Establish that the response is the type that we expect.
    assert isinstance(response, tensorboard_service.WriteTensorboardRunDataResponse)


def test_write_tensorboard_run_data_empty_call():
    # This test is a coverage failsafe to make sure that totally empty calls,
    # i.e. request == None and no flattened fields passed, work.
    client = TensorboardServiceClient(
        credentials=ga_credentials.AnonymousCredentials(),
        transport="grpc",
    )

    # Mock the actual call within the gRPC stub, and fake the request.
    with mock.patch.object(
        type(client.transport.write_tensorboard_run_data), "__call__"
    ) as call:
        client.write_tensorboard_run_data()
        call.assert_called()
        _, args, _ = call.mock_calls[0]
        assert args[0] == tensorboard_service.WriteTensorboardRunDataRequest()


@pytest.mark.asyncio
async def test_write_tensorboard_run_data_async(
    transport: str = "grpc_asyncio",
    request_type=tensorboard_service.WriteTensorboardRunDataRequest,
):
    client = TensorboardServiceAsyncClient(
        credentials=ga_credentials.AnonymousCredentials(),
        transport=transport,
    )

    # Everything is optional in proto3 as far as the runtime is concerned,
    # and we are mocking out the actual API, so just send an empty request.
    request = request_type()

    # Mock the actual call within the gRPC stub, and fake the request.
    with mock.patch.object(
        type(client.transport.write_tensorboard_run_data), "__call__"
    ) as call:
        # Designate an appropriate return value for the call.
        call.return_value = grpc_helpers_async.FakeUnaryUnaryCall(
            tensorboard_service.WriteTensorboardRunDataResponse()
        )
        response = await client.write_tensorboard_run_data(request)

        # Establish that the underlying gRPC stub method was called.
        assert len(call.mock_calls)
        _, args, _ = call.mock_calls[0]
        assert args[0] == tensorboard_service.WriteTensorboardRunDataRequest()

    # Establish that the response is the type that we expect.
    assert isinstance(response, tensorboard_service.WriteTensorboardRunDataResponse)


@pytest.mark.asyncio
async def test_write_tensorboard_run_data_async_from_dict():
    await test_write_tensorboard_run_data_async(request_type=dict)


def test_write_tensorboard_run_data_field_headers():
    client = TensorboardServiceClient(
        credentials=ga_credentials.AnonymousCredentials(),
    )

    # Any value that is part of the HTTP/1.1 URI should be sent as
    # a field header. Set these to a non-empty value.
    request = tensorboard_service.WriteTensorboardRunDataRequest()

    request.tensorboard_run = "tensorboard_run_value"

    # Mock the actual call within the gRPC stub, and fake the request.
    with mock.patch.object(
        type(client.transport.write_tensorboard_run_data), "__call__"
    ) as call:
        call.return_value = tensorboard_service.WriteTensorboardRunDataResponse()
        client.write_tensorboard_run_data(request)

        # Establish that the underlying gRPC stub method was called.
        assert len(call.mock_calls) == 1
        _, args, _ = call.mock_calls[0]
        assert args[0] == request

    # Establish that the field header was sent.
    _, _, kw = call.mock_calls[0]
    assert (
        "x-goog-request-params",
<<<<<<< HEAD
        "tensorboard_run=tensorboard_run/value",
=======
        "tensorboard_run=tensorboard_run_value",
>>>>>>> dc3be45c
    ) in kw["metadata"]


@pytest.mark.asyncio
async def test_write_tensorboard_run_data_field_headers_async():
    client = TensorboardServiceAsyncClient(
        credentials=ga_credentials.AnonymousCredentials(),
    )

    # Any value that is part of the HTTP/1.1 URI should be sent as
    # a field header. Set these to a non-empty value.
    request = tensorboard_service.WriteTensorboardRunDataRequest()

    request.tensorboard_run = "tensorboard_run_value"

    # Mock the actual call within the gRPC stub, and fake the request.
    with mock.patch.object(
        type(client.transport.write_tensorboard_run_data), "__call__"
    ) as call:
        call.return_value = grpc_helpers_async.FakeUnaryUnaryCall(
            tensorboard_service.WriteTensorboardRunDataResponse()
        )
        await client.write_tensorboard_run_data(request)

        # Establish that the underlying gRPC stub method was called.
        assert len(call.mock_calls)
        _, args, _ = call.mock_calls[0]
        assert args[0] == request

    # Establish that the field header was sent.
    _, _, kw = call.mock_calls[0]
    assert (
        "x-goog-request-params",
<<<<<<< HEAD
        "tensorboard_run=tensorboard_run/value",
=======
        "tensorboard_run=tensorboard_run_value",
>>>>>>> dc3be45c
    ) in kw["metadata"]


def test_write_tensorboard_run_data_flattened():
    client = TensorboardServiceClient(
        credentials=ga_credentials.AnonymousCredentials(),
    )

    # Mock the actual call within the gRPC stub, and fake the request.
    with mock.patch.object(
        type(client.transport.write_tensorboard_run_data), "__call__"
    ) as call:
        # Designate an appropriate return value for the call.
        call.return_value = tensorboard_service.WriteTensorboardRunDataResponse()
        # Call the method with a truthy value for each flattened field,
        # using the keyword arguments to the method.
        client.write_tensorboard_run_data(
            tensorboard_run="tensorboard_run_value",
            time_series_data=[
                tensorboard_data.TimeSeriesData(
                    tensorboard_time_series_id="tensorboard_time_series_id_value"
                )
            ],
        )

        # Establish that the underlying call was made with the expected
        # request object values.
        assert len(call.mock_calls) == 1
        _, args, _ = call.mock_calls[0]
        arg = args[0].tensorboard_run
        mock_val = "tensorboard_run_value"
        assert arg == mock_val
        arg = args[0].time_series_data
        mock_val = [
            tensorboard_data.TimeSeriesData(
                tensorboard_time_series_id="tensorboard_time_series_id_value"
            )
        ]
        assert arg == mock_val


def test_write_tensorboard_run_data_flattened_error():
    client = TensorboardServiceClient(
        credentials=ga_credentials.AnonymousCredentials(),
    )

    # Attempting to call a method with both a request object and flattened
    # fields is an error.
    with pytest.raises(ValueError):
        client.write_tensorboard_run_data(
            tensorboard_service.WriteTensorboardRunDataRequest(),
            tensorboard_run="tensorboard_run_value",
            time_series_data=[
                tensorboard_data.TimeSeriesData(
                    tensorboard_time_series_id="tensorboard_time_series_id_value"
                )
            ],
        )


@pytest.mark.asyncio
async def test_write_tensorboard_run_data_flattened_async():
    client = TensorboardServiceAsyncClient(
        credentials=ga_credentials.AnonymousCredentials(),
    )

    # Mock the actual call within the gRPC stub, and fake the request.
    with mock.patch.object(
        type(client.transport.write_tensorboard_run_data), "__call__"
    ) as call:
        # Designate an appropriate return value for the call.
        call.return_value = tensorboard_service.WriteTensorboardRunDataResponse()

        call.return_value = grpc_helpers_async.FakeUnaryUnaryCall(
            tensorboard_service.WriteTensorboardRunDataResponse()
        )
        # Call the method with a truthy value for each flattened field,
        # using the keyword arguments to the method.
        response = await client.write_tensorboard_run_data(
            tensorboard_run="tensorboard_run_value",
            time_series_data=[
                tensorboard_data.TimeSeriesData(
                    tensorboard_time_series_id="tensorboard_time_series_id_value"
                )
            ],
        )

        # Establish that the underlying call was made with the expected
        # request object values.
        assert len(call.mock_calls)
        _, args, _ = call.mock_calls[0]
        arg = args[0].tensorboard_run
        mock_val = "tensorboard_run_value"
        assert arg == mock_val
        arg = args[0].time_series_data
        mock_val = [
            tensorboard_data.TimeSeriesData(
                tensorboard_time_series_id="tensorboard_time_series_id_value"
            )
        ]
        assert arg == mock_val


@pytest.mark.asyncio
async def test_write_tensorboard_run_data_flattened_error_async():
    client = TensorboardServiceAsyncClient(
        credentials=ga_credentials.AnonymousCredentials(),
    )

    # Attempting to call a method with both a request object and flattened
    # fields is an error.
    with pytest.raises(ValueError):
        await client.write_tensorboard_run_data(
            tensorboard_service.WriteTensorboardRunDataRequest(),
            tensorboard_run="tensorboard_run_value",
            time_series_data=[
                tensorboard_data.TimeSeriesData(
                    tensorboard_time_series_id="tensorboard_time_series_id_value"
                )
            ],
        )


@pytest.mark.parametrize(
    "request_type",
    [
        tensorboard_service.ExportTensorboardTimeSeriesDataRequest,
        dict,
    ],
)
def test_export_tensorboard_time_series_data(request_type, transport: str = "grpc"):
    client = TensorboardServiceClient(
        credentials=ga_credentials.AnonymousCredentials(),
        transport=transport,
    )

    # Everything is optional in proto3 as far as the runtime is concerned,
    # and we are mocking out the actual API, so just send an empty request.
    request = request_type()

    # Mock the actual call within the gRPC stub, and fake the request.
    with mock.patch.object(
        type(client.transport.export_tensorboard_time_series_data), "__call__"
    ) as call:
        # Designate an appropriate return value for the call.
        call.return_value = tensorboard_service.ExportTensorboardTimeSeriesDataResponse(
            next_page_token="next_page_token_value",
        )
        response = client.export_tensorboard_time_series_data(request)

        # Establish that the underlying gRPC stub method was called.
        assert len(call.mock_calls) == 1
        _, args, _ = call.mock_calls[0]
        assert args[0] == tensorboard_service.ExportTensorboardTimeSeriesDataRequest()

    # Establish that the response is the type that we expect.
    assert isinstance(response, pagers.ExportTensorboardTimeSeriesDataPager)
    assert response.next_page_token == "next_page_token_value"


def test_export_tensorboard_time_series_data_empty_call():
    # This test is a coverage failsafe to make sure that totally empty calls,
    # i.e. request == None and no flattened fields passed, work.
    client = TensorboardServiceClient(
        credentials=ga_credentials.AnonymousCredentials(),
        transport="grpc",
    )

    # Mock the actual call within the gRPC stub, and fake the request.
    with mock.patch.object(
        type(client.transport.export_tensorboard_time_series_data), "__call__"
    ) as call:
        client.export_tensorboard_time_series_data()
        call.assert_called()
        _, args, _ = call.mock_calls[0]
        assert args[0] == tensorboard_service.ExportTensorboardTimeSeriesDataRequest()


@pytest.mark.asyncio
async def test_export_tensorboard_time_series_data_async(
    transport: str = "grpc_asyncio",
    request_type=tensorboard_service.ExportTensorboardTimeSeriesDataRequest,
):
    client = TensorboardServiceAsyncClient(
        credentials=ga_credentials.AnonymousCredentials(),
        transport=transport,
    )

    # Everything is optional in proto3 as far as the runtime is concerned,
    # and we are mocking out the actual API, so just send an empty request.
    request = request_type()

    # Mock the actual call within the gRPC stub, and fake the request.
    with mock.patch.object(
        type(client.transport.export_tensorboard_time_series_data), "__call__"
    ) as call:
        # Designate an appropriate return value for the call.
        call.return_value = grpc_helpers_async.FakeUnaryUnaryCall(
            tensorboard_service.ExportTensorboardTimeSeriesDataResponse(
                next_page_token="next_page_token_value",
            )
        )
        response = await client.export_tensorboard_time_series_data(request)

        # Establish that the underlying gRPC stub method was called.
        assert len(call.mock_calls)
        _, args, _ = call.mock_calls[0]
        assert args[0] == tensorboard_service.ExportTensorboardTimeSeriesDataRequest()

    # Establish that the response is the type that we expect.
    assert isinstance(response, pagers.ExportTensorboardTimeSeriesDataAsyncPager)
    assert response.next_page_token == "next_page_token_value"


@pytest.mark.asyncio
async def test_export_tensorboard_time_series_data_async_from_dict():
    await test_export_tensorboard_time_series_data_async(request_type=dict)


def test_export_tensorboard_time_series_data_field_headers():
    client = TensorboardServiceClient(
        credentials=ga_credentials.AnonymousCredentials(),
    )

    # Any value that is part of the HTTP/1.1 URI should be sent as
    # a field header. Set these to a non-empty value.
    request = tensorboard_service.ExportTensorboardTimeSeriesDataRequest()

    request.tensorboard_time_series = "tensorboard_time_series_value"

    # Mock the actual call within the gRPC stub, and fake the request.
    with mock.patch.object(
        type(client.transport.export_tensorboard_time_series_data), "__call__"
    ) as call:
        call.return_value = (
            tensorboard_service.ExportTensorboardTimeSeriesDataResponse()
        )
        client.export_tensorboard_time_series_data(request)

        # Establish that the underlying gRPC stub method was called.
        assert len(call.mock_calls) == 1
        _, args, _ = call.mock_calls[0]
        assert args[0] == request

    # Establish that the field header was sent.
    _, _, kw = call.mock_calls[0]
    assert (
        "x-goog-request-params",
        "tensorboard_time_series=tensorboard_time_series_value",
    ) in kw["metadata"]


@pytest.mark.asyncio
async def test_export_tensorboard_time_series_data_field_headers_async():
    client = TensorboardServiceAsyncClient(
        credentials=ga_credentials.AnonymousCredentials(),
    )

    # Any value that is part of the HTTP/1.1 URI should be sent as
    # a field header. Set these to a non-empty value.
    request = tensorboard_service.ExportTensorboardTimeSeriesDataRequest()

    request.tensorboard_time_series = "tensorboard_time_series_value"

    # Mock the actual call within the gRPC stub, and fake the request.
    with mock.patch.object(
        type(client.transport.export_tensorboard_time_series_data), "__call__"
    ) as call:
        call.return_value = grpc_helpers_async.FakeUnaryUnaryCall(
            tensorboard_service.ExportTensorboardTimeSeriesDataResponse()
        )
        await client.export_tensorboard_time_series_data(request)

        # Establish that the underlying gRPC stub method was called.
        assert len(call.mock_calls)
        _, args, _ = call.mock_calls[0]
        assert args[0] == request

    # Establish that the field header was sent.
    _, _, kw = call.mock_calls[0]
    assert (
        "x-goog-request-params",
        "tensorboard_time_series=tensorboard_time_series_value",
    ) in kw["metadata"]


def test_export_tensorboard_time_series_data_flattened():
    client = TensorboardServiceClient(
        credentials=ga_credentials.AnonymousCredentials(),
    )

    # Mock the actual call within the gRPC stub, and fake the request.
    with mock.patch.object(
        type(client.transport.export_tensorboard_time_series_data), "__call__"
    ) as call:
        # Designate an appropriate return value for the call.
        call.return_value = (
            tensorboard_service.ExportTensorboardTimeSeriesDataResponse()
        )
        # Call the method with a truthy value for each flattened field,
        # using the keyword arguments to the method.
        client.export_tensorboard_time_series_data(
            tensorboard_time_series="tensorboard_time_series_value",
        )

        # Establish that the underlying call was made with the expected
        # request object values.
        assert len(call.mock_calls) == 1
        _, args, _ = call.mock_calls[0]
        arg = args[0].tensorboard_time_series
        mock_val = "tensorboard_time_series_value"
        assert arg == mock_val


def test_export_tensorboard_time_series_data_flattened_error():
    client = TensorboardServiceClient(
        credentials=ga_credentials.AnonymousCredentials(),
    )

    # Attempting to call a method with both a request object and flattened
    # fields is an error.
    with pytest.raises(ValueError):
        client.export_tensorboard_time_series_data(
            tensorboard_service.ExportTensorboardTimeSeriesDataRequest(),
            tensorboard_time_series="tensorboard_time_series_value",
        )


@pytest.mark.asyncio
async def test_export_tensorboard_time_series_data_flattened_async():
    client = TensorboardServiceAsyncClient(
        credentials=ga_credentials.AnonymousCredentials(),
    )

    # Mock the actual call within the gRPC stub, and fake the request.
    with mock.patch.object(
        type(client.transport.export_tensorboard_time_series_data), "__call__"
    ) as call:
        # Designate an appropriate return value for the call.
        call.return_value = (
            tensorboard_service.ExportTensorboardTimeSeriesDataResponse()
        )

        call.return_value = grpc_helpers_async.FakeUnaryUnaryCall(
            tensorboard_service.ExportTensorboardTimeSeriesDataResponse()
        )
        # Call the method with a truthy value for each flattened field,
        # using the keyword arguments to the method.
        response = await client.export_tensorboard_time_series_data(
            tensorboard_time_series="tensorboard_time_series_value",
        )

        # Establish that the underlying call was made with the expected
        # request object values.
        assert len(call.mock_calls)
        _, args, _ = call.mock_calls[0]
        arg = args[0].tensorboard_time_series
        mock_val = "tensorboard_time_series_value"
        assert arg == mock_val


@pytest.mark.asyncio
async def test_export_tensorboard_time_series_data_flattened_error_async():
    client = TensorboardServiceAsyncClient(
        credentials=ga_credentials.AnonymousCredentials(),
    )

    # Attempting to call a method with both a request object and flattened
    # fields is an error.
    with pytest.raises(ValueError):
        await client.export_tensorboard_time_series_data(
            tensorboard_service.ExportTensorboardTimeSeriesDataRequest(),
            tensorboard_time_series="tensorboard_time_series_value",
        )


def test_export_tensorboard_time_series_data_pager(transport_name: str = "grpc"):
    client = TensorboardServiceClient(
        credentials=ga_credentials.AnonymousCredentials,
        transport=transport_name,
    )

    # Mock the actual call within the gRPC stub, and fake the request.
    with mock.patch.object(
        type(client.transport.export_tensorboard_time_series_data), "__call__"
    ) as call:
        # Set the response to a series of pages.
        call.side_effect = (
            tensorboard_service.ExportTensorboardTimeSeriesDataResponse(
                time_series_data_points=[
                    tensorboard_data.TimeSeriesDataPoint(),
                    tensorboard_data.TimeSeriesDataPoint(),
                    tensorboard_data.TimeSeriesDataPoint(),
                ],
                next_page_token="abc",
            ),
            tensorboard_service.ExportTensorboardTimeSeriesDataResponse(
                time_series_data_points=[],
                next_page_token="def",
            ),
            tensorboard_service.ExportTensorboardTimeSeriesDataResponse(
                time_series_data_points=[
                    tensorboard_data.TimeSeriesDataPoint(),
                ],
                next_page_token="ghi",
            ),
            tensorboard_service.ExportTensorboardTimeSeriesDataResponse(
                time_series_data_points=[
                    tensorboard_data.TimeSeriesDataPoint(),
                    tensorboard_data.TimeSeriesDataPoint(),
                ],
            ),
            RuntimeError,
        )

        metadata = ()
        metadata = tuple(metadata) + (
            gapic_v1.routing_header.to_grpc_metadata(
                (("tensorboard_time_series", ""),)
            ),
        )
        pager = client.export_tensorboard_time_series_data(request={})

        assert pager._metadata == metadata

        results = list(pager)
        assert len(results) == 6
        assert all(isinstance(i, tensorboard_data.TimeSeriesDataPoint) for i in results)


def test_export_tensorboard_time_series_data_pages(transport_name: str = "grpc"):
    client = TensorboardServiceClient(
        credentials=ga_credentials.AnonymousCredentials,
        transport=transport_name,
    )

    # Mock the actual call within the gRPC stub, and fake the request.
    with mock.patch.object(
        type(client.transport.export_tensorboard_time_series_data), "__call__"
    ) as call:
        # Set the response to a series of pages.
        call.side_effect = (
            tensorboard_service.ExportTensorboardTimeSeriesDataResponse(
                time_series_data_points=[
                    tensorboard_data.TimeSeriesDataPoint(),
                    tensorboard_data.TimeSeriesDataPoint(),
                    tensorboard_data.TimeSeriesDataPoint(),
                ],
                next_page_token="abc",
            ),
            tensorboard_service.ExportTensorboardTimeSeriesDataResponse(
                time_series_data_points=[],
                next_page_token="def",
            ),
            tensorboard_service.ExportTensorboardTimeSeriesDataResponse(
                time_series_data_points=[
                    tensorboard_data.TimeSeriesDataPoint(),
                ],
                next_page_token="ghi",
            ),
            tensorboard_service.ExportTensorboardTimeSeriesDataResponse(
                time_series_data_points=[
                    tensorboard_data.TimeSeriesDataPoint(),
                    tensorboard_data.TimeSeriesDataPoint(),
                ],
            ),
            RuntimeError,
        )
        pages = list(client.export_tensorboard_time_series_data(request={}).pages)
        for page_, token in zip(pages, ["abc", "def", "ghi", ""]):
            assert page_.raw_page.next_page_token == token


@pytest.mark.asyncio
async def test_export_tensorboard_time_series_data_async_pager():
    client = TensorboardServiceAsyncClient(
        credentials=ga_credentials.AnonymousCredentials,
    )

    # Mock the actual call within the gRPC stub, and fake the request.
    with mock.patch.object(
        type(client.transport.export_tensorboard_time_series_data),
        "__call__",
        new_callable=mock.AsyncMock,
    ) as call:
        # Set the response to a series of pages.
        call.side_effect = (
            tensorboard_service.ExportTensorboardTimeSeriesDataResponse(
                time_series_data_points=[
                    tensorboard_data.TimeSeriesDataPoint(),
                    tensorboard_data.TimeSeriesDataPoint(),
                    tensorboard_data.TimeSeriesDataPoint(),
                ],
                next_page_token="abc",
            ),
            tensorboard_service.ExportTensorboardTimeSeriesDataResponse(
                time_series_data_points=[],
                next_page_token="def",
            ),
            tensorboard_service.ExportTensorboardTimeSeriesDataResponse(
                time_series_data_points=[
                    tensorboard_data.TimeSeriesDataPoint(),
                ],
                next_page_token="ghi",
            ),
            tensorboard_service.ExportTensorboardTimeSeriesDataResponse(
                time_series_data_points=[
                    tensorboard_data.TimeSeriesDataPoint(),
                    tensorboard_data.TimeSeriesDataPoint(),
                ],
            ),
            RuntimeError,
        )
        async_pager = await client.export_tensorboard_time_series_data(
            request={},
        )
        assert async_pager.next_page_token == "abc"
        responses = []
        async for response in async_pager:  # pragma: no branch
            responses.append(response)

        assert len(responses) == 6
        assert all(
            isinstance(i, tensorboard_data.TimeSeriesDataPoint) for i in responses
        )


@pytest.mark.asyncio
async def test_export_tensorboard_time_series_data_async_pages():
    client = TensorboardServiceAsyncClient(
        credentials=ga_credentials.AnonymousCredentials,
    )

    # Mock the actual call within the gRPC stub, and fake the request.
    with mock.patch.object(
        type(client.transport.export_tensorboard_time_series_data),
        "__call__",
        new_callable=mock.AsyncMock,
    ) as call:
        # Set the response to a series of pages.
        call.side_effect = (
            tensorboard_service.ExportTensorboardTimeSeriesDataResponse(
                time_series_data_points=[
                    tensorboard_data.TimeSeriesDataPoint(),
                    tensorboard_data.TimeSeriesDataPoint(),
                    tensorboard_data.TimeSeriesDataPoint(),
                ],
                next_page_token="abc",
            ),
            tensorboard_service.ExportTensorboardTimeSeriesDataResponse(
                time_series_data_points=[],
                next_page_token="def",
            ),
            tensorboard_service.ExportTensorboardTimeSeriesDataResponse(
                time_series_data_points=[
                    tensorboard_data.TimeSeriesDataPoint(),
                ],
                next_page_token="ghi",
            ),
            tensorboard_service.ExportTensorboardTimeSeriesDataResponse(
                time_series_data_points=[
                    tensorboard_data.TimeSeriesDataPoint(),
                    tensorboard_data.TimeSeriesDataPoint(),
                ],
            ),
            RuntimeError,
        )
        pages = []
        async for page_ in (
            await client.export_tensorboard_time_series_data(request={})
        ).pages:  # pragma: no branch
            pages.append(page_)
        for page_, token in zip(pages, ["abc", "def", "ghi", ""]):
            assert page_.raw_page.next_page_token == token


def test_credentials_transport_error():
    # It is an error to provide credentials and a transport instance.
    transport = transports.TensorboardServiceGrpcTransport(
        credentials=ga_credentials.AnonymousCredentials(),
    )
    with pytest.raises(ValueError):
        client = TensorboardServiceClient(
            credentials=ga_credentials.AnonymousCredentials(),
            transport=transport,
        )

    # It is an error to provide a credentials file and a transport instance.
    transport = transports.TensorboardServiceGrpcTransport(
        credentials=ga_credentials.AnonymousCredentials(),
    )
    with pytest.raises(ValueError):
        client = TensorboardServiceClient(
            client_options={"credentials_file": "credentials.json"},
            transport=transport,
        )

    # It is an error to provide an api_key and a transport instance.
    transport = transports.TensorboardServiceGrpcTransport(
        credentials=ga_credentials.AnonymousCredentials(),
    )
    options = client_options.ClientOptions()
    options.api_key = "api_key"
    with pytest.raises(ValueError):
        client = TensorboardServiceClient(
            client_options=options,
            transport=transport,
        )

    # It is an error to provide an api_key and a credential.
    options = mock.Mock()
    options.api_key = "api_key"
    with pytest.raises(ValueError):
        client = TensorboardServiceClient(
            client_options=options, credentials=ga_credentials.AnonymousCredentials()
        )

    # It is an error to provide scopes and a transport instance.
    transport = transports.TensorboardServiceGrpcTransport(
        credentials=ga_credentials.AnonymousCredentials(),
    )
    with pytest.raises(ValueError):
        client = TensorboardServiceClient(
            client_options={"scopes": ["1", "2"]},
            transport=transport,
        )


def test_transport_instance():
    # A client may be instantiated with a custom transport instance.
    transport = transports.TensorboardServiceGrpcTransport(
        credentials=ga_credentials.AnonymousCredentials(),
    )
    client = TensorboardServiceClient(transport=transport)
    assert client.transport is transport


def test_transport_get_channel():
    # A client may be instantiated with a custom transport instance.
    transport = transports.TensorboardServiceGrpcTransport(
        credentials=ga_credentials.AnonymousCredentials(),
    )
    channel = transport.grpc_channel
    assert channel

    transport = transports.TensorboardServiceGrpcAsyncIOTransport(
        credentials=ga_credentials.AnonymousCredentials(),
    )
    channel = transport.grpc_channel
    assert channel


@pytest.mark.parametrize(
    "transport_class",
    [
        transports.TensorboardServiceGrpcTransport,
        transports.TensorboardServiceGrpcAsyncIOTransport,
    ],
)
def test_transport_adc(transport_class):
    # Test default credentials are used if not provided.
    with mock.patch.object(google.auth, "default") as adc:
        adc.return_value = (ga_credentials.AnonymousCredentials(), None)
        transport_class()
        adc.assert_called_once()


@pytest.mark.parametrize(
    "transport_name",
    [
        "grpc",
    ],
)
def test_transport_kind(transport_name):
    transport = TensorboardServiceClient.get_transport_class(transport_name)(
        credentials=ga_credentials.AnonymousCredentials(),
    )
    assert transport.kind == transport_name


def test_transport_grpc_default():
    # A client should use the gRPC transport by default.
    client = TensorboardServiceClient(
        credentials=ga_credentials.AnonymousCredentials(),
    )
    assert isinstance(
        client.transport,
        transports.TensorboardServiceGrpcTransport,
    )


def test_tensorboard_service_base_transport_error():
    # Passing both a credentials object and credentials_file should raise an error
    with pytest.raises(core_exceptions.DuplicateCredentialArgs):
        transport = transports.TensorboardServiceTransport(
            credentials=ga_credentials.AnonymousCredentials(),
            credentials_file="credentials.json",
        )


def test_tensorboard_service_base_transport():
    # Instantiate the base transport.
    with mock.patch(
        "google.cloud.aiplatform_v1beta1.services.tensorboard_service.transports.TensorboardServiceTransport.__init__"
    ) as Transport:
        Transport.return_value = None
        transport = transports.TensorboardServiceTransport(
            credentials=ga_credentials.AnonymousCredentials(),
        )

    # Every method on the transport should just blindly
    # raise NotImplementedError.
    methods = (
        "create_tensorboard",
        "get_tensorboard",
        "update_tensorboard",
        "list_tensorboards",
        "delete_tensorboard",
        "create_tensorboard_experiment",
        "get_tensorboard_experiment",
        "update_tensorboard_experiment",
        "list_tensorboard_experiments",
        "delete_tensorboard_experiment",
        "create_tensorboard_run",
        "batch_create_tensorboard_runs",
        "get_tensorboard_run",
        "update_tensorboard_run",
        "list_tensorboard_runs",
        "delete_tensorboard_run",
        "batch_create_tensorboard_time_series",
        "create_tensorboard_time_series",
        "get_tensorboard_time_series",
        "update_tensorboard_time_series",
        "list_tensorboard_time_series",
        "delete_tensorboard_time_series",
        "batch_read_tensorboard_time_series_data",
        "read_tensorboard_time_series_data",
        "read_tensorboard_blob_data",
        "write_tensorboard_experiment_data",
        "write_tensorboard_run_data",
        "export_tensorboard_time_series_data",
    )
    for method in methods:
        with pytest.raises(NotImplementedError):
            getattr(transport, method)(request=object())

    with pytest.raises(NotImplementedError):
        transport.close()

    # Additionally, the LRO client (a property) should
    # also raise NotImplementedError
    with pytest.raises(NotImplementedError):
        transport.operations_client

    # Catch all for all remaining methods and properties
    remainder = [
        "kind",
    ]
    for r in remainder:
        with pytest.raises(NotImplementedError):
            getattr(transport, r)()


def test_tensorboard_service_base_transport_with_credentials_file():
    # Instantiate the base transport with a credentials file
    with mock.patch.object(
        google.auth, "load_credentials_from_file", autospec=True
    ) as load_creds, mock.patch(
        "google.cloud.aiplatform_v1beta1.services.tensorboard_service.transports.TensorboardServiceTransport._prep_wrapped_messages"
    ) as Transport:
        Transport.return_value = None
        load_creds.return_value = (ga_credentials.AnonymousCredentials(), None)
        transport = transports.TensorboardServiceTransport(
            credentials_file="credentials.json",
            quota_project_id="octopus",
        )
        load_creds.assert_called_once_with(
            "credentials.json",
            scopes=None,
            default_scopes=("https://www.googleapis.com/auth/cloud-platform",),
            quota_project_id="octopus",
        )


def test_tensorboard_service_base_transport_with_adc():
    # Test the default credentials are used if credentials and credentials_file are None.
    with mock.patch.object(google.auth, "default", autospec=True) as adc, mock.patch(
        "google.cloud.aiplatform_v1beta1.services.tensorboard_service.transports.TensorboardServiceTransport._prep_wrapped_messages"
    ) as Transport:
        Transport.return_value = None
        adc.return_value = (ga_credentials.AnonymousCredentials(), None)
        transport = transports.TensorboardServiceTransport()
        adc.assert_called_once()


def test_tensorboard_service_auth_adc():
    # If no credentials are provided, we should use ADC credentials.
    with mock.patch.object(google.auth, "default", autospec=True) as adc:
        adc.return_value = (ga_credentials.AnonymousCredentials(), None)
        TensorboardServiceClient()
        adc.assert_called_once_with(
            scopes=None,
            default_scopes=("https://www.googleapis.com/auth/cloud-platform",),
            quota_project_id=None,
        )


@pytest.mark.parametrize(
    "transport_class",
    [
        transports.TensorboardServiceGrpcTransport,
        transports.TensorboardServiceGrpcAsyncIOTransport,
    ],
)
def test_tensorboard_service_transport_auth_adc(transport_class):
    # If credentials and host are not provided, the transport class should use
    # ADC credentials.
    with mock.patch.object(google.auth, "default", autospec=True) as adc:
        adc.return_value = (ga_credentials.AnonymousCredentials(), None)
        transport_class(quota_project_id="octopus", scopes=["1", "2"])
        adc.assert_called_once_with(
            scopes=["1", "2"],
            default_scopes=("https://www.googleapis.com/auth/cloud-platform",),
            quota_project_id="octopus",
        )


@pytest.mark.parametrize(
    "transport_class,grpc_helpers",
    [
        (transports.TensorboardServiceGrpcTransport, grpc_helpers),
        (transports.TensorboardServiceGrpcAsyncIOTransport, grpc_helpers_async),
    ],
)
def test_tensorboard_service_transport_create_channel(transport_class, grpc_helpers):
    # If credentials and host are not provided, the transport class should use
    # ADC credentials.
    with mock.patch.object(
        google.auth, "default", autospec=True
    ) as adc, mock.patch.object(
        grpc_helpers, "create_channel", autospec=True
    ) as create_channel:
        creds = ga_credentials.AnonymousCredentials()
        adc.return_value = (creds, None)
        transport_class(quota_project_id="octopus", scopes=["1", "2"])

        create_channel.assert_called_with(
            "aiplatform.googleapis.com:443",
            credentials=creds,
            credentials_file=None,
            quota_project_id="octopus",
            default_scopes=("https://www.googleapis.com/auth/cloud-platform",),
            scopes=["1", "2"],
            default_host="aiplatform.googleapis.com",
            ssl_credentials=None,
            options=[
                ("grpc.max_send_message_length", -1),
                ("grpc.max_receive_message_length", -1),
            ],
        )


@pytest.mark.parametrize(
    "transport_class",
    [
        transports.TensorboardServiceGrpcTransport,
        transports.TensorboardServiceGrpcAsyncIOTransport,
    ],
)
def test_tensorboard_service_grpc_transport_client_cert_source_for_mtls(
    transport_class,
):
    cred = ga_credentials.AnonymousCredentials()

    # Check ssl_channel_credentials is used if provided.
    with mock.patch.object(transport_class, "create_channel") as mock_create_channel:
        mock_ssl_channel_creds = mock.Mock()
        transport_class(
            host="squid.clam.whelk",
            credentials=cred,
            ssl_channel_credentials=mock_ssl_channel_creds,
        )
        mock_create_channel.assert_called_once_with(
            "squid.clam.whelk:443",
            credentials=cred,
            credentials_file=None,
            scopes=None,
            ssl_credentials=mock_ssl_channel_creds,
            quota_project_id=None,
            options=[
                ("grpc.max_send_message_length", -1),
                ("grpc.max_receive_message_length", -1),
            ],
        )

    # Check if ssl_channel_credentials is not provided, then client_cert_source_for_mtls
    # is used.
    with mock.patch.object(transport_class, "create_channel", return_value=mock.Mock()):
        with mock.patch("grpc.ssl_channel_credentials") as mock_ssl_cred:
            transport_class(
                credentials=cred,
                client_cert_source_for_mtls=client_cert_source_callback,
            )
            expected_cert, expected_key = client_cert_source_callback()
            mock_ssl_cred.assert_called_once_with(
                certificate_chain=expected_cert, private_key=expected_key
            )


@pytest.mark.parametrize(
    "transport_name",
    [
        "grpc",
        "grpc_asyncio",
    ],
)
def test_tensorboard_service_host_no_port(transport_name):
    client = TensorboardServiceClient(
        credentials=ga_credentials.AnonymousCredentials(),
        client_options=client_options.ClientOptions(
            api_endpoint="aiplatform.googleapis.com"
        ),
        transport=transport_name,
    )
    assert client.transport._host == ("aiplatform.googleapis.com:443")


@pytest.mark.parametrize(
    "transport_name",
    [
        "grpc",
        "grpc_asyncio",
    ],
)
def test_tensorboard_service_host_with_port(transport_name):
    client = TensorboardServiceClient(
        credentials=ga_credentials.AnonymousCredentials(),
        client_options=client_options.ClientOptions(
            api_endpoint="aiplatform.googleapis.com:8000"
        ),
        transport=transport_name,
    )
    assert client.transport._host == ("aiplatform.googleapis.com:8000")


def test_tensorboard_service_grpc_transport_channel():
    channel = grpc.secure_channel("http://localhost/", grpc.local_channel_credentials())

    # Check that channel is used if provided.
    transport = transports.TensorboardServiceGrpcTransport(
        host="squid.clam.whelk",
        channel=channel,
    )
    assert transport.grpc_channel == channel
    assert transport._host == "squid.clam.whelk:443"
    assert transport._ssl_channel_credentials == None


def test_tensorboard_service_grpc_asyncio_transport_channel():
    channel = aio.secure_channel("http://localhost/", grpc.local_channel_credentials())

    # Check that channel is used if provided.
    transport = transports.TensorboardServiceGrpcAsyncIOTransport(
        host="squid.clam.whelk",
        channel=channel,
    )
    assert transport.grpc_channel == channel
    assert transport._host == "squid.clam.whelk:443"
    assert transport._ssl_channel_credentials == None


# Remove this test when deprecated arguments (api_mtls_endpoint, client_cert_source) are
# removed from grpc/grpc_asyncio transport constructor.
@pytest.mark.parametrize(
    "transport_class",
    [
        transports.TensorboardServiceGrpcTransport,
        transports.TensorboardServiceGrpcAsyncIOTransport,
    ],
)
def test_tensorboard_service_transport_channel_mtls_with_client_cert_source(
    transport_class,
):
    with mock.patch(
        "grpc.ssl_channel_credentials", autospec=True
    ) as grpc_ssl_channel_cred:
        with mock.patch.object(
            transport_class, "create_channel"
        ) as grpc_create_channel:
            mock_ssl_cred = mock.Mock()
            grpc_ssl_channel_cred.return_value = mock_ssl_cred

            mock_grpc_channel = mock.Mock()
            grpc_create_channel.return_value = mock_grpc_channel

            cred = ga_credentials.AnonymousCredentials()
            with pytest.warns(DeprecationWarning):
                with mock.patch.object(google.auth, "default") as adc:
                    adc.return_value = (cred, None)
                    transport = transport_class(
                        host="squid.clam.whelk",
                        api_mtls_endpoint="mtls.squid.clam.whelk",
                        client_cert_source=client_cert_source_callback,
                    )
                    adc.assert_called_once()

            grpc_ssl_channel_cred.assert_called_once_with(
                certificate_chain=b"cert bytes", private_key=b"key bytes"
            )
            grpc_create_channel.assert_called_once_with(
                "mtls.squid.clam.whelk:443",
                credentials=cred,
                credentials_file=None,
                scopes=None,
                ssl_credentials=mock_ssl_cred,
                quota_project_id=None,
                options=[
                    ("grpc.max_send_message_length", -1),
                    ("grpc.max_receive_message_length", -1),
                ],
            )
            assert transport.grpc_channel == mock_grpc_channel
            assert transport._ssl_channel_credentials == mock_ssl_cred


# Remove this test when deprecated arguments (api_mtls_endpoint, client_cert_source) are
# removed from grpc/grpc_asyncio transport constructor.
@pytest.mark.parametrize(
    "transport_class",
    [
        transports.TensorboardServiceGrpcTransport,
        transports.TensorboardServiceGrpcAsyncIOTransport,
    ],
)
def test_tensorboard_service_transport_channel_mtls_with_adc(transport_class):
    mock_ssl_cred = mock.Mock()
    with mock.patch.multiple(
        "google.auth.transport.grpc.SslCredentials",
        __init__=mock.Mock(return_value=None),
        ssl_credentials=mock.PropertyMock(return_value=mock_ssl_cred),
    ):
        with mock.patch.object(
            transport_class, "create_channel"
        ) as grpc_create_channel:
            mock_grpc_channel = mock.Mock()
            grpc_create_channel.return_value = mock_grpc_channel
            mock_cred = mock.Mock()

            with pytest.warns(DeprecationWarning):
                transport = transport_class(
                    host="squid.clam.whelk",
                    credentials=mock_cred,
                    api_mtls_endpoint="mtls.squid.clam.whelk",
                    client_cert_source=None,
                )

            grpc_create_channel.assert_called_once_with(
                "mtls.squid.clam.whelk:443",
                credentials=mock_cred,
                credentials_file=None,
                scopes=None,
                ssl_credentials=mock_ssl_cred,
                quota_project_id=None,
                options=[
                    ("grpc.max_send_message_length", -1),
                    ("grpc.max_receive_message_length", -1),
                ],
            )
            assert transport.grpc_channel == mock_grpc_channel


def test_tensorboard_service_grpc_lro_client():
    client = TensorboardServiceClient(
        credentials=ga_credentials.AnonymousCredentials(),
        transport="grpc",
    )
    transport = client.transport

    # Ensure that we have a api-core operations client.
    assert isinstance(
        transport.operations_client,
        operations_v1.OperationsClient,
    )

    # Ensure that subsequent calls to the property send the exact same object.
    assert transport.operations_client is transport.operations_client


def test_tensorboard_service_grpc_lro_async_client():
    client = TensorboardServiceAsyncClient(
        credentials=ga_credentials.AnonymousCredentials(),
        transport="grpc_asyncio",
    )
    transport = client.transport

    # Ensure that we have a api-core operations client.
    assert isinstance(
        transport.operations_client,
        operations_v1.OperationsAsyncClient,
    )

    # Ensure that subsequent calls to the property send the exact same object.
    assert transport.operations_client is transport.operations_client


def test_tensorboard_path():
    project = "squid"
    location = "clam"
    tensorboard = "whelk"
    expected = (
        "projects/{project}/locations/{location}/tensorboards/{tensorboard}".format(
            project=project,
            location=location,
            tensorboard=tensorboard,
        )
    )
    actual = TensorboardServiceClient.tensorboard_path(project, location, tensorboard)
    assert expected == actual


def test_parse_tensorboard_path():
    expected = {
        "project": "octopus",
        "location": "oyster",
        "tensorboard": "nudibranch",
    }
    path = TensorboardServiceClient.tensorboard_path(**expected)

    # Check that the path construction is reversible.
    actual = TensorboardServiceClient.parse_tensorboard_path(path)
    assert expected == actual


def test_tensorboard_experiment_path():
    project = "cuttlefish"
    location = "mussel"
    tensorboard = "winkle"
    experiment = "nautilus"
    expected = "projects/{project}/locations/{location}/tensorboards/{tensorboard}/experiments/{experiment}".format(
        project=project,
        location=location,
        tensorboard=tensorboard,
        experiment=experiment,
    )
    actual = TensorboardServiceClient.tensorboard_experiment_path(
        project, location, tensorboard, experiment
    )
    assert expected == actual


def test_parse_tensorboard_experiment_path():
    expected = {
        "project": "scallop",
        "location": "abalone",
        "tensorboard": "squid",
        "experiment": "clam",
    }
    path = TensorboardServiceClient.tensorboard_experiment_path(**expected)

    # Check that the path construction is reversible.
    actual = TensorboardServiceClient.parse_tensorboard_experiment_path(path)
    assert expected == actual


def test_tensorboard_run_path():
    project = "whelk"
    location = "octopus"
    tensorboard = "oyster"
    experiment = "nudibranch"
    run = "cuttlefish"
    expected = "projects/{project}/locations/{location}/tensorboards/{tensorboard}/experiments/{experiment}/runs/{run}".format(
        project=project,
        location=location,
        tensorboard=tensorboard,
        experiment=experiment,
        run=run,
    )
    actual = TensorboardServiceClient.tensorboard_run_path(
        project, location, tensorboard, experiment, run
    )
    assert expected == actual


def test_parse_tensorboard_run_path():
    expected = {
        "project": "mussel",
        "location": "winkle",
        "tensorboard": "nautilus",
        "experiment": "scallop",
        "run": "abalone",
    }
    path = TensorboardServiceClient.tensorboard_run_path(**expected)

    # Check that the path construction is reversible.
    actual = TensorboardServiceClient.parse_tensorboard_run_path(path)
    assert expected == actual


def test_tensorboard_time_series_path():
    project = "squid"
    location = "clam"
    tensorboard = "whelk"
    experiment = "octopus"
    run = "oyster"
    time_series = "nudibranch"
    expected = "projects/{project}/locations/{location}/tensorboards/{tensorboard}/experiments/{experiment}/runs/{run}/timeSeries/{time_series}".format(
        project=project,
        location=location,
        tensorboard=tensorboard,
        experiment=experiment,
        run=run,
        time_series=time_series,
    )
    actual = TensorboardServiceClient.tensorboard_time_series_path(
        project, location, tensorboard, experiment, run, time_series
    )
    assert expected == actual


def test_parse_tensorboard_time_series_path():
    expected = {
        "project": "cuttlefish",
        "location": "mussel",
        "tensorboard": "winkle",
        "experiment": "nautilus",
        "run": "scallop",
        "time_series": "abalone",
    }
    path = TensorboardServiceClient.tensorboard_time_series_path(**expected)

    # Check that the path construction is reversible.
    actual = TensorboardServiceClient.parse_tensorboard_time_series_path(path)
    assert expected == actual


def test_common_billing_account_path():
    billing_account = "squid"
    expected = "billingAccounts/{billing_account}".format(
        billing_account=billing_account,
    )
    actual = TensorboardServiceClient.common_billing_account_path(billing_account)
    assert expected == actual


def test_parse_common_billing_account_path():
    expected = {
        "billing_account": "clam",
    }
    path = TensorboardServiceClient.common_billing_account_path(**expected)

    # Check that the path construction is reversible.
    actual = TensorboardServiceClient.parse_common_billing_account_path(path)
    assert expected == actual


def test_common_folder_path():
    folder = "whelk"
    expected = "folders/{folder}".format(
        folder=folder,
    )
    actual = TensorboardServiceClient.common_folder_path(folder)
    assert expected == actual


def test_parse_common_folder_path():
    expected = {
        "folder": "octopus",
    }
    path = TensorboardServiceClient.common_folder_path(**expected)

    # Check that the path construction is reversible.
    actual = TensorboardServiceClient.parse_common_folder_path(path)
    assert expected == actual


def test_common_organization_path():
    organization = "oyster"
    expected = "organizations/{organization}".format(
        organization=organization,
    )
    actual = TensorboardServiceClient.common_organization_path(organization)
    assert expected == actual


def test_parse_common_organization_path():
    expected = {
        "organization": "nudibranch",
    }
    path = TensorboardServiceClient.common_organization_path(**expected)

    # Check that the path construction is reversible.
    actual = TensorboardServiceClient.parse_common_organization_path(path)
    assert expected == actual


def test_common_project_path():
    project = "cuttlefish"
    expected = "projects/{project}".format(
        project=project,
    )
    actual = TensorboardServiceClient.common_project_path(project)
    assert expected == actual


def test_parse_common_project_path():
    expected = {
        "project": "mussel",
    }
    path = TensorboardServiceClient.common_project_path(**expected)

    # Check that the path construction is reversible.
    actual = TensorboardServiceClient.parse_common_project_path(path)
    assert expected == actual


def test_common_location_path():
    project = "winkle"
    location = "nautilus"
    expected = "projects/{project}/locations/{location}".format(
        project=project,
        location=location,
    )
    actual = TensorboardServiceClient.common_location_path(project, location)
    assert expected == actual


def test_parse_common_location_path():
    expected = {
        "project": "scallop",
        "location": "abalone",
    }
    path = TensorboardServiceClient.common_location_path(**expected)

    # Check that the path construction is reversible.
    actual = TensorboardServiceClient.parse_common_location_path(path)
    assert expected == actual


def test_client_with_default_client_info():
    client_info = gapic_v1.client_info.ClientInfo()

    with mock.patch.object(
        transports.TensorboardServiceTransport, "_prep_wrapped_messages"
    ) as prep:
        client = TensorboardServiceClient(
            credentials=ga_credentials.AnonymousCredentials(),
            client_info=client_info,
        )
        prep.assert_called_once_with(client_info)

    with mock.patch.object(
        transports.TensorboardServiceTransport, "_prep_wrapped_messages"
    ) as prep:
        transport_class = TensorboardServiceClient.get_transport_class()
        transport = transport_class(
            credentials=ga_credentials.AnonymousCredentials(),
            client_info=client_info,
        )
        prep.assert_called_once_with(client_info)


@pytest.mark.asyncio
async def test_transport_close_async():
    client = TensorboardServiceAsyncClient(
        credentials=ga_credentials.AnonymousCredentials(),
        transport="grpc_asyncio",
    )
    with mock.patch.object(
        type(getattr(client.transport, "grpc_channel")), "close"
    ) as close:
        async with client:
            close.assert_not_called()
        close.assert_called_once()


def test_transport_close():
    transports = {
        "grpc": "_grpc_channel",
    }

    for transport, close_name in transports.items():
        client = TensorboardServiceClient(
            credentials=ga_credentials.AnonymousCredentials(), transport=transport
        )
        with mock.patch.object(
            type(getattr(client.transport, close_name)), "close"
        ) as close:
            with client:
                close.assert_not_called()
            close.assert_called_once()


def test_client_ctx():
    transports = [
        "grpc",
    ]
    for transport in transports:
        client = TensorboardServiceClient(
            credentials=ga_credentials.AnonymousCredentials(), transport=transport
        )
        # Test client calls underlying transport.
        with mock.patch.object(type(client.transport), "close") as close:
            close.assert_not_called()
            with client:
                pass
            close.assert_called()


@pytest.mark.parametrize(
    "client_class,transport_class",
    [
        (TensorboardServiceClient, transports.TensorboardServiceGrpcTransport),
        (
            TensorboardServiceAsyncClient,
            transports.TensorboardServiceGrpcAsyncIOTransport,
        ),
    ],
)
def test_api_key_credentials(client_class, transport_class):
    with mock.patch.object(
        google.auth._default, "get_api_key_credentials", create=True
    ) as get_api_key_credentials:
        mock_cred = mock.Mock()
        get_api_key_credentials.return_value = mock_cred
        options = client_options.ClientOptions()
        options.api_key = "api_key"
        with mock.patch.object(transport_class, "__init__") as patched:
            patched.return_value = None
            client = client_class(client_options=options)
            patched.assert_called_once_with(
                credentials=mock_cred,
                credentials_file=None,
                host=client.DEFAULT_ENDPOINT,
                scopes=None,
                client_cert_source_for_mtls=None,
                quota_project_id=None,
                client_info=transports.base.DEFAULT_CLIENT_INFO,
                always_use_jwt_access=True,
            )<|MERGE_RESOLUTION|>--- conflicted
+++ resolved
@@ -112,17 +112,10 @@
 
 
 @pytest.mark.parametrize(
-<<<<<<< HEAD
-    "client_class",
-    [
-        TensorboardServiceClient,
-        TensorboardServiceAsyncClient,
-=======
     "client_class,transport_name",
     [
         (TensorboardServiceClient, "grpc"),
         (TensorboardServiceAsyncClient, "grpc_asyncio"),
->>>>>>> dc3be45c
     ],
 )
 def test_tensorboard_service_client_from_service_account_info(
@@ -167,17 +160,10 @@
 
 
 @pytest.mark.parametrize(
-<<<<<<< HEAD
-    "client_class",
-    [
-        TensorboardServiceClient,
-        TensorboardServiceAsyncClient,
-=======
     "client_class,transport_name",
     [
         (TensorboardServiceClient, "grpc"),
         (TensorboardServiceAsyncClient, "grpc_asyncio"),
->>>>>>> dc3be45c
     ],
 )
 def test_tensorboard_service_client_from_service_account_file(
@@ -635,8 +621,6 @@
 
 
 @pytest.mark.parametrize(
-<<<<<<< HEAD
-=======
     "client_class,transport_class,transport_name,grpc_helpers",
     [
         (
@@ -703,7 +687,6 @@
 
 
 @pytest.mark.parametrize(
->>>>>>> dc3be45c
     "request_type",
     [
         tensorboard_service.CreateTensorboardRequest,
@@ -820,11 +803,7 @@
     _, _, kw = call.mock_calls[0]
     assert (
         "x-goog-request-params",
-<<<<<<< HEAD
-        "parent=parent/value",
-=======
         "parent=parent_value",
->>>>>>> dc3be45c
     ) in kw["metadata"]
 
 
@@ -858,11 +837,7 @@
     _, _, kw = call.mock_calls[0]
     assert (
         "x-goog-request-params",
-<<<<<<< HEAD
-        "parent=parent/value",
-=======
         "parent=parent_value",
->>>>>>> dc3be45c
     ) in kw["metadata"]
 
 
@@ -1097,11 +1072,7 @@
     _, _, kw = call.mock_calls[0]
     assert (
         "x-goog-request-params",
-<<<<<<< HEAD
-        "name=name/value",
-=======
         "name=name_value",
->>>>>>> dc3be45c
     ) in kw["metadata"]
 
 
@@ -1133,11 +1104,7 @@
     _, _, kw = call.mock_calls[0]
     assert (
         "x-goog-request-params",
-<<<<<<< HEAD
-        "name=name/value",
-=======
         "name=name_value",
->>>>>>> dc3be45c
     ) in kw["metadata"]
 
 
@@ -1340,11 +1307,7 @@
     _, _, kw = call.mock_calls[0]
     assert (
         "x-goog-request-params",
-<<<<<<< HEAD
-        "tensorboard.name=tensorboard.name/value",
-=======
         "tensorboard.name=name_value",
->>>>>>> dc3be45c
     ) in kw["metadata"]
 
 
@@ -1378,11 +1341,7 @@
     _, _, kw = call.mock_calls[0]
     assert (
         "x-goog-request-params",
-<<<<<<< HEAD
-        "tensorboard.name=tensorboard.name/value",
-=======
         "tensorboard.name=name_value",
->>>>>>> dc3be45c
     ) in kw["metadata"]
 
 
@@ -1605,11 +1564,7 @@
     _, _, kw = call.mock_calls[0]
     assert (
         "x-goog-request-params",
-<<<<<<< HEAD
-        "parent=parent/value",
-=======
         "parent=parent_value",
->>>>>>> dc3be45c
     ) in kw["metadata"]
 
 
@@ -1643,11 +1598,7 @@
     _, _, kw = call.mock_calls[0]
     assert (
         "x-goog-request-params",
-<<<<<<< HEAD
-        "parent=parent/value",
-=======
         "parent=parent_value",
->>>>>>> dc3be45c
     ) in kw["metadata"]
 
 
@@ -2050,11 +2001,7 @@
     _, _, kw = call.mock_calls[0]
     assert (
         "x-goog-request-params",
-<<<<<<< HEAD
-        "name=name/value",
-=======
         "name=name_value",
->>>>>>> dc3be45c
     ) in kw["metadata"]
 
 
@@ -2088,11 +2035,7 @@
     _, _, kw = call.mock_calls[0]
     assert (
         "x-goog-request-params",
-<<<<<<< HEAD
-        "name=name/value",
-=======
         "name=name_value",
->>>>>>> dc3be45c
     ) in kw["metadata"]
 
 
@@ -2321,11 +2264,7 @@
     _, _, kw = call.mock_calls[0]
     assert (
         "x-goog-request-params",
-<<<<<<< HEAD
-        "parent=parent/value",
-=======
         "parent=parent_value",
->>>>>>> dc3be45c
     ) in kw["metadata"]
 
 
@@ -2359,11 +2298,7 @@
     _, _, kw = call.mock_calls[0]
     assert (
         "x-goog-request-params",
-<<<<<<< HEAD
-        "parent=parent/value",
-=======
         "parent=parent_value",
->>>>>>> dc3be45c
     ) in kw["metadata"]
 
 
@@ -2620,11 +2555,7 @@
     _, _, kw = call.mock_calls[0]
     assert (
         "x-goog-request-params",
-<<<<<<< HEAD
-        "name=name/value",
-=======
         "name=name_value",
->>>>>>> dc3be45c
     ) in kw["metadata"]
 
 
@@ -2658,11 +2589,7 @@
     _, _, kw = call.mock_calls[0]
     assert (
         "x-goog-request-params",
-<<<<<<< HEAD
-        "name=name/value",
-=======
         "name=name_value",
->>>>>>> dc3be45c
     ) in kw["metadata"]
 
 
@@ -3156,11 +3083,7 @@
     _, _, kw = call.mock_calls[0]
     assert (
         "x-goog-request-params",
-<<<<<<< HEAD
-        "parent=parent/value",
-=======
         "parent=parent_value",
->>>>>>> dc3be45c
     ) in kw["metadata"]
 
 
@@ -3194,11 +3117,7 @@
     _, _, kw = call.mock_calls[0]
     assert (
         "x-goog-request-params",
-<<<<<<< HEAD
-        "parent=parent/value",
-=======
         "parent=parent_value",
->>>>>>> dc3be45c
     ) in kw["metadata"]
 
 
@@ -3606,11 +3525,7 @@
     _, _, kw = call.mock_calls[0]
     assert (
         "x-goog-request-params",
-<<<<<<< HEAD
-        "name=name/value",
-=======
         "name=name_value",
->>>>>>> dc3be45c
     ) in kw["metadata"]
 
 
@@ -3644,11 +3559,7 @@
     _, _, kw = call.mock_calls[0]
     assert (
         "x-goog-request-params",
-<<<<<<< HEAD
-        "name=name/value",
-=======
         "name=name_value",
->>>>>>> dc3be45c
     ) in kw["metadata"]
 
 
@@ -3873,11 +3784,7 @@
     _, _, kw = call.mock_calls[0]
     assert (
         "x-goog-request-params",
-<<<<<<< HEAD
-        "parent=parent/value",
-=======
         "parent=parent_value",
->>>>>>> dc3be45c
     ) in kw["metadata"]
 
 
@@ -3911,11 +3818,7 @@
     _, _, kw = call.mock_calls[0]
     assert (
         "x-goog-request-params",
-<<<<<<< HEAD
-        "parent=parent/value",
-=======
         "parent=parent_value",
->>>>>>> dc3be45c
     ) in kw["metadata"]
 
 
@@ -4142,11 +4045,7 @@
     _, _, kw = call.mock_calls[0]
     assert (
         "x-goog-request-params",
-<<<<<<< HEAD
-        "parent=parent/value",
-=======
         "parent=parent_value",
->>>>>>> dc3be45c
     ) in kw["metadata"]
 
 
@@ -4180,11 +4079,7 @@
     _, _, kw = call.mock_calls[0]
     assert (
         "x-goog-request-params",
-<<<<<<< HEAD
-        "parent=parent/value",
-=======
         "parent=parent_value",
->>>>>>> dc3be45c
     ) in kw["metadata"]
 
 
@@ -4431,11 +4326,7 @@
     _, _, kw = call.mock_calls[0]
     assert (
         "x-goog-request-params",
-<<<<<<< HEAD
-        "name=name/value",
-=======
         "name=name_value",
->>>>>>> dc3be45c
     ) in kw["metadata"]
 
 
@@ -4469,11 +4360,7 @@
     _, _, kw = call.mock_calls[0]
     assert (
         "x-goog-request-params",
-<<<<<<< HEAD
-        "name=name/value",
-=======
         "name=name_value",
->>>>>>> dc3be45c
     ) in kw["metadata"]
 
 
@@ -4955,11 +4842,7 @@
     _, _, kw = call.mock_calls[0]
     assert (
         "x-goog-request-params",
-<<<<<<< HEAD
-        "parent=parent/value",
-=======
         "parent=parent_value",
->>>>>>> dc3be45c
     ) in kw["metadata"]
 
 
@@ -4993,11 +4876,7 @@
     _, _, kw = call.mock_calls[0]
     assert (
         "x-goog-request-params",
-<<<<<<< HEAD
-        "parent=parent/value",
-=======
         "parent=parent_value",
->>>>>>> dc3be45c
     ) in kw["metadata"]
 
 
@@ -5400,11 +5279,7 @@
     _, _, kw = call.mock_calls[0]
     assert (
         "x-goog-request-params",
-<<<<<<< HEAD
-        "name=name/value",
-=======
         "name=name_value",
->>>>>>> dc3be45c
     ) in kw["metadata"]
 
 
@@ -5438,11 +5313,7 @@
     _, _, kw = call.mock_calls[0]
     assert (
         "x-goog-request-params",
-<<<<<<< HEAD
-        "name=name/value",
-=======
         "name=name_value",
->>>>>>> dc3be45c
     ) in kw["metadata"]
 
 
@@ -5657,11 +5528,7 @@
     _, _, kw = call.mock_calls[0]
     assert (
         "x-goog-request-params",
-<<<<<<< HEAD
-        "parent=parent/value",
-=======
         "parent=parent_value",
->>>>>>> dc3be45c
     ) in kw["metadata"]
 
 
@@ -5695,11 +5562,7 @@
     _, _, kw = call.mock_calls[0]
     assert (
         "x-goog-request-params",
-<<<<<<< HEAD
-        "parent=parent/value",
-=======
         "parent=parent_value",
->>>>>>> dc3be45c
     ) in kw["metadata"]
 
 
@@ -5980,11 +5843,7 @@
     _, _, kw = call.mock_calls[0]
     assert (
         "x-goog-request-params",
-<<<<<<< HEAD
-        "parent=parent/value",
-=======
         "parent=parent_value",
->>>>>>> dc3be45c
     ) in kw["metadata"]
 
 
@@ -6018,11 +5877,7 @@
     _, _, kw = call.mock_calls[0]
     assert (
         "x-goog-request-params",
-<<<<<<< HEAD
-        "parent=parent/value",
-=======
         "parent=parent_value",
->>>>>>> dc3be45c
     ) in kw["metadata"]
 
 
@@ -6283,11 +6138,7 @@
     _, _, kw = call.mock_calls[0]
     assert (
         "x-goog-request-params",
-<<<<<<< HEAD
-        "name=name/value",
-=======
         "name=name_value",
->>>>>>> dc3be45c
     ) in kw["metadata"]
 
 
@@ -6321,11 +6172,7 @@
     _, _, kw = call.mock_calls[0]
     assert (
         "x-goog-request-params",
-<<<<<<< HEAD
-        "name=name/value",
-=======
         "name=name_value",
->>>>>>> dc3be45c
     ) in kw["metadata"]
 
 
@@ -6833,11 +6680,7 @@
     _, _, kw = call.mock_calls[0]
     assert (
         "x-goog-request-params",
-<<<<<<< HEAD
-        "parent=parent/value",
-=======
         "parent=parent_value",
->>>>>>> dc3be45c
     ) in kw["metadata"]
 
 
@@ -6871,11 +6714,7 @@
     _, _, kw = call.mock_calls[0]
     assert (
         "x-goog-request-params",
-<<<<<<< HEAD
-        "parent=parent/value",
-=======
         "parent=parent_value",
->>>>>>> dc3be45c
     ) in kw["metadata"]
 
 
@@ -7284,11 +7123,7 @@
     _, _, kw = call.mock_calls[0]
     assert (
         "x-goog-request-params",
-<<<<<<< HEAD
-        "name=name/value",
-=======
         "name=name_value",
->>>>>>> dc3be45c
     ) in kw["metadata"]
 
 
@@ -7322,11 +7157,7 @@
     _, _, kw = call.mock_calls[0]
     assert (
         "x-goog-request-params",
-<<<<<<< HEAD
-        "name=name/value",
-=======
         "name=name_value",
->>>>>>> dc3be45c
     ) in kw["metadata"]
 
 
@@ -7547,11 +7378,7 @@
     _, _, kw = call.mock_calls[0]
     assert (
         "x-goog-request-params",
-<<<<<<< HEAD
-        "tensorboard=tensorboard/value",
-=======
         "tensorboard=tensorboard_value",
->>>>>>> dc3be45c
     ) in kw["metadata"]
 
 
@@ -7585,11 +7412,7 @@
     _, _, kw = call.mock_calls[0]
     assert (
         "x-goog-request-params",
-<<<<<<< HEAD
-        "tensorboard=tensorboard/value",
-=======
         "tensorboard=tensorboard_value",
->>>>>>> dc3be45c
     ) in kw["metadata"]
 
 
@@ -8052,11 +7875,7 @@
     _, _, kw = call.mock_calls[0]
     assert (
         "x-goog-request-params",
-<<<<<<< HEAD
-        "time_series=time_series/value",
-=======
         "time_series=time_series_value",
->>>>>>> dc3be45c
     ) in kw["metadata"]
 
 
@@ -8091,11 +7910,7 @@
     _, _, kw = call.mock_calls[0]
     assert (
         "x-goog-request-params",
-<<<<<<< HEAD
-        "time_series=time_series/value",
-=======
         "time_series=time_series_value",
->>>>>>> dc3be45c
     ) in kw["metadata"]
 
 
@@ -8583,11 +8398,7 @@
     _, _, kw = call.mock_calls[0]
     assert (
         "x-goog-request-params",
-<<<<<<< HEAD
-        "tensorboard_run=tensorboard_run/value",
-=======
         "tensorboard_run=tensorboard_run_value",
->>>>>>> dc3be45c
     ) in kw["metadata"]
 
 
@@ -8621,11 +8432,7 @@
     _, _, kw = call.mock_calls[0]
     assert (
         "x-goog-request-params",
-<<<<<<< HEAD
-        "tensorboard_run=tensorboard_run/value",
-=======
         "tensorboard_run=tensorboard_run_value",
->>>>>>> dc3be45c
     ) in kw["metadata"]
 
 
