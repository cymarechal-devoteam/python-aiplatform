--- conflicted
+++ resolved
@@ -105,17 +105,10 @@
 
 
 @pytest.mark.parametrize(
-<<<<<<< HEAD
-    "client_class",
-    [
-        DatasetServiceClient,
-        DatasetServiceAsyncClient,
-=======
     "client_class,transport_name",
     [
         (DatasetServiceClient, "grpc"),
         (DatasetServiceAsyncClient, "grpc_asyncio"),
->>>>>>> dc3be45c
     ],
 )
 def test_dataset_service_client_from_service_account_info(client_class, transport_name):
@@ -158,17 +151,10 @@
 
 
 @pytest.mark.parametrize(
-<<<<<<< HEAD
-    "client_class",
-    [
-        DatasetServiceClient,
-        DatasetServiceAsyncClient,
-=======
     "client_class,transport_name",
     [
         (DatasetServiceClient, "grpc"),
         (DatasetServiceAsyncClient, "grpc_asyncio"),
->>>>>>> dc3be45c
     ],
 )
 def test_dataset_service_client_from_service_account_file(client_class, transport_name):
@@ -614,8 +600,6 @@
 
 
 @pytest.mark.parametrize(
-<<<<<<< HEAD
-=======
     "client_class,transport_class,transport_name,grpc_helpers",
     [
         (
@@ -682,7 +666,6 @@
 
 
 @pytest.mark.parametrize(
->>>>>>> dc3be45c
     "request_type",
     [
         dataset_service.CreateDatasetRequest,
@@ -790,11 +773,7 @@
     _, _, kw = call.mock_calls[0]
     assert (
         "x-goog-request-params",
-<<<<<<< HEAD
-        "parent=parent/value",
-=======
         "parent=parent_value",
->>>>>>> dc3be45c
     ) in kw["metadata"]
 
 
@@ -826,11 +805,7 @@
     _, _, kw = call.mock_calls[0]
     assert (
         "x-goog-request-params",
-<<<<<<< HEAD
-        "parent=parent/value",
-=======
         "parent=parent_value",
->>>>>>> dc3be45c
     ) in kw["metadata"]
 
 
@@ -1056,11 +1031,7 @@
     _, _, kw = call.mock_calls[0]
     assert (
         "x-goog-request-params",
-<<<<<<< HEAD
-        "name=name/value",
-=======
         "name=name_value",
->>>>>>> dc3be45c
     ) in kw["metadata"]
 
 
@@ -1090,11 +1061,7 @@
     _, _, kw = call.mock_calls[0]
     assert (
         "x-goog-request-params",
-<<<<<<< HEAD
-        "name=name/value",
-=======
         "name=name_value",
->>>>>>> dc3be45c
     ) in kw["metadata"]
 
 
@@ -1308,11 +1275,7 @@
     _, _, kw = call.mock_calls[0]
     assert (
         "x-goog-request-params",
-<<<<<<< HEAD
-        "dataset.name=dataset.name/value",
-=======
         "dataset.name=name_value",
->>>>>>> dc3be45c
     ) in kw["metadata"]
 
 
@@ -1342,11 +1305,7 @@
     _, _, kw = call.mock_calls[0]
     assert (
         "x-goog-request-params",
-<<<<<<< HEAD
-        "dataset.name=dataset.name/value",
-=======
         "dataset.name=name_value",
->>>>>>> dc3be45c
     ) in kw["metadata"]
 
 
@@ -1554,11 +1513,7 @@
     _, _, kw = call.mock_calls[0]
     assert (
         "x-goog-request-params",
-<<<<<<< HEAD
-        "parent=parent/value",
-=======
         "parent=parent_value",
->>>>>>> dc3be45c
     ) in kw["metadata"]
 
 
@@ -1590,11 +1545,7 @@
     _, _, kw = call.mock_calls[0]
     assert (
         "x-goog-request-params",
-<<<<<<< HEAD
-        "parent=parent/value",
-=======
         "parent=parent_value",
->>>>>>> dc3be45c
     ) in kw["metadata"]
 
 
@@ -1701,28 +1652,16 @@
             dataset_service.ListDatasetsResponse(
                 datasets=[],
                 next_page_token="def",
-<<<<<<< HEAD
             ),
             dataset_service.ListDatasetsResponse(
                 datasets=[
                     dataset.Dataset(),
                 ],
                 next_page_token="ghi",
-=======
->>>>>>> dc3be45c
             ),
             dataset_service.ListDatasetsResponse(
                 datasets=[
                     dataset.Dataset(),
-<<<<<<< HEAD
-=======
-                ],
-                next_page_token="ghi",
-            ),
-            dataset_service.ListDatasetsResponse(
-                datasets=[
-                    dataset.Dataset(),
->>>>>>> dc3be45c
                     dataset.Dataset(),
                 ],
             ),
@@ -1806,28 +1745,16 @@
             dataset_service.ListDatasetsResponse(
                 datasets=[],
                 next_page_token="def",
-<<<<<<< HEAD
-=======
             ),
             dataset_service.ListDatasetsResponse(
                 datasets=[
                     dataset.Dataset(),
                 ],
                 next_page_token="ghi",
->>>>>>> dc3be45c
             ),
             dataset_service.ListDatasetsResponse(
                 datasets=[
                     dataset.Dataset(),
-<<<<<<< HEAD
-                ],
-                next_page_token="ghi",
-            ),
-            dataset_service.ListDatasetsResponse(
-                datasets=[
-                    dataset.Dataset(),
-=======
->>>>>>> dc3be45c
                     dataset.Dataset(),
                 ],
             ),
@@ -1868,28 +1795,16 @@
             dataset_service.ListDatasetsResponse(
                 datasets=[],
                 next_page_token="def",
-<<<<<<< HEAD
-=======
             ),
             dataset_service.ListDatasetsResponse(
                 datasets=[
                     dataset.Dataset(),
                 ],
                 next_page_token="ghi",
->>>>>>> dc3be45c
             ),
             dataset_service.ListDatasetsResponse(
                 datasets=[
                     dataset.Dataset(),
-<<<<<<< HEAD
-                ],
-                next_page_token="ghi",
-            ),
-            dataset_service.ListDatasetsResponse(
-                datasets=[
-                    dataset.Dataset(),
-=======
->>>>>>> dc3be45c
                     dataset.Dataset(),
                 ],
             ),
@@ -2012,11 +1927,7 @@
     _, _, kw = call.mock_calls[0]
     assert (
         "x-goog-request-params",
-<<<<<<< HEAD
-        "name=name/value",
-=======
         "name=name_value",
->>>>>>> dc3be45c
     ) in kw["metadata"]
 
 
@@ -2048,11 +1959,7 @@
     _, _, kw = call.mock_calls[0]
     assert (
         "x-goog-request-params",
-<<<<<<< HEAD
-        "name=name/value",
-=======
         "name=name_value",
->>>>>>> dc3be45c
     ) in kw["metadata"]
 
 
@@ -2246,11 +2153,7 @@
     _, _, kw = call.mock_calls[0]
     assert (
         "x-goog-request-params",
-<<<<<<< HEAD
-        "name=name/value",
-=======
         "name=name_value",
->>>>>>> dc3be45c
     ) in kw["metadata"]
 
 
@@ -2282,11 +2185,7 @@
     _, _, kw = call.mock_calls[0]
     assert (
         "x-goog-request-params",
-<<<<<<< HEAD
-        "name=name/value",
-=======
         "name=name_value",
->>>>>>> dc3be45c
     ) in kw["metadata"]
 
 
@@ -2502,11 +2401,7 @@
     _, _, kw = call.mock_calls[0]
     assert (
         "x-goog-request-params",
-<<<<<<< HEAD
-        "name=name/value",
-=======
         "name=name_value",
->>>>>>> dc3be45c
     ) in kw["metadata"]
 
 
@@ -2538,11 +2433,7 @@
     _, _, kw = call.mock_calls[0]
     assert (
         "x-goog-request-params",
-<<<<<<< HEAD
-        "name=name/value",
-=======
         "name=name_value",
->>>>>>> dc3be45c
     ) in kw["metadata"]
 
 
@@ -2776,11 +2667,7 @@
     _, _, kw = call.mock_calls[0]
     assert (
         "x-goog-request-params",
-<<<<<<< HEAD
-        "parent=parent/value",
-=======
         "parent=parent_value",
->>>>>>> dc3be45c
     ) in kw["metadata"]
 
 
@@ -2812,11 +2699,7 @@
     _, _, kw = call.mock_calls[0]
     assert (
         "x-goog-request-params",
-<<<<<<< HEAD
-        "parent=parent/value",
-=======
         "parent=parent_value",
->>>>>>> dc3be45c
     ) in kw["metadata"]
 
 
@@ -3221,11 +3104,7 @@
     _, _, kw = call.mock_calls[0]
     assert (
         "x-goog-request-params",
-<<<<<<< HEAD
-        "name=name/value",
-=======
         "name=name_value",
->>>>>>> dc3be45c
     ) in kw["metadata"]
 
 
@@ -3259,11 +3138,7 @@
     _, _, kw = call.mock_calls[0]
     assert (
         "x-goog-request-params",
-<<<<<<< HEAD
-        "name=name/value",
-=======
         "name=name_value",
->>>>>>> dc3be45c
     ) in kw["metadata"]
 
 
@@ -3467,11 +3342,7 @@
     _, _, kw = call.mock_calls[0]
     assert (
         "x-goog-request-params",
-<<<<<<< HEAD
-        "parent=parent/value",
-=======
         "parent=parent_value",
->>>>>>> dc3be45c
     ) in kw["metadata"]
 
 
@@ -3503,11 +3374,7 @@
     _, _, kw = call.mock_calls[0]
     assert (
         "x-goog-request-params",
-<<<<<<< HEAD
-        "parent=parent/value",
-=======
         "parent=parent_value",
->>>>>>> dc3be45c
     ) in kw["metadata"]
 
 
